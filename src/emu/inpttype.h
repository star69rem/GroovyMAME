// license:BSD-3-Clause
// copyright-holders:Aaron Giles
/***************************************************************************

    inpttype.h

    Array of core-defined input types and default mappings.

***************************************************************************/


/***************************************************************************
    BUILT-IN CORE MAPPINGS
***************************************************************************/

#define INPUT_PORT_DIGITAL_TYPE(_player,_group,_type,_name,_seq) \
	typelist.append(*global_alloc(input_type_entry(IPT_##_type, IPG_##_group, (_player == 0) ? _player : (_player) - 1, (_player == 0) ? #_type : ("P" #_player "_" #_type), _name, _seq)));

#define INPUT_PORT_ANALOG_TYPE(_player,_group,_type,_name,_seq,_decseq,_incseq) \
	typelist.append(*global_alloc(input_type_entry(IPT_##_type, IPG_##_group, (_player == 0) ? _player : (_player) - 1, (_player == 0) ? #_type : ("P" #_player "_" #_type), _name, _seq, _decseq, _incseq)));

/* These input port macros expand to a great deal of code and break compilers */
<<<<<<< HEAD
#if defined(__GNUC__) && __GNUC__ == 4 || (__GNUC__ == 4 && __GNUC_MINOR__ >= 5) || (__GNUC__ == 4 && __GNUC_MINOR__ == 4 && __GNUC_PATCHLEVEL__ >= 4)
=======
#if defined(__GNUC__) && (__GNUC__ > 4 || (__GNUC__ == 4 && (__GNUC_MINOR__ > 4 || (__GNUC_MINOR__ == 4 && __GNUC_PATCHLEVEL__ >= 4))))
#pragma GCC push_options
>>>>>>> 343cfd2b
#pragma GCC optimize ("O1")
#elif defined(_MSC_VER)
#pragma optimize("", off)
#endif

/* split up into small functions to be nicer on optimizers */

void construct_core_types_P1(simple_list<input_type_entry> &typelist)
{
	INPUT_PORT_DIGITAL_TYPE( 1, PLAYER1, JOYSTICK_UP,         "P1 Up",                  input_seq(KEYCODE_UP, input_seq::or_code, JOYCODE_Y_UP_SWITCH_INDEXED(0)) )
	INPUT_PORT_DIGITAL_TYPE( 1, PLAYER1, JOYSTICK_DOWN,       "P1 Down",                input_seq(KEYCODE_DOWN, input_seq::or_code, JOYCODE_Y_DOWN_SWITCH_INDEXED(0)) )
	INPUT_PORT_DIGITAL_TYPE( 1, PLAYER1, JOYSTICK_LEFT,       "P1 Left",                input_seq(KEYCODE_LEFT, input_seq::or_code, JOYCODE_X_LEFT_SWITCH_INDEXED(0)) )
	INPUT_PORT_DIGITAL_TYPE( 1, PLAYER1, JOYSTICK_RIGHT,      "P1 Right",               input_seq(KEYCODE_RIGHT, input_seq::or_code, JOYCODE_X_RIGHT_SWITCH_INDEXED(0)) )
	INPUT_PORT_DIGITAL_TYPE( 1, PLAYER1, JOYSTICKRIGHT_UP,    "P1 Right/Up",            input_seq(KEYCODE_I, input_seq::or_code, JOYCODE_BUTTON2_INDEXED(0)) )
	INPUT_PORT_DIGITAL_TYPE( 1, PLAYER1, JOYSTICKRIGHT_DOWN,  "P1 Right/Down",          input_seq(KEYCODE_K, input_seq::or_code, JOYCODE_BUTTON3_INDEXED(0)) )
	INPUT_PORT_DIGITAL_TYPE( 1, PLAYER1, JOYSTICKRIGHT_LEFT,  "P1 Right/Left",          input_seq(KEYCODE_J, input_seq::or_code, JOYCODE_BUTTON1_INDEXED(0)) )
	INPUT_PORT_DIGITAL_TYPE( 1, PLAYER1, JOYSTICKRIGHT_RIGHT, "P1 Right/Right",         input_seq(KEYCODE_L, input_seq::or_code, JOYCODE_BUTTON4_INDEXED(0)) )
	INPUT_PORT_DIGITAL_TYPE( 1, PLAYER1, JOYSTICKLEFT_UP,     "P1 Left/Up",             input_seq(KEYCODE_E, input_seq::or_code, JOYCODE_Y_UP_SWITCH_INDEXED(0)) )
	INPUT_PORT_DIGITAL_TYPE( 1, PLAYER1, JOYSTICKLEFT_DOWN,   "P1 Left/Down",           input_seq(KEYCODE_D, input_seq::or_code, JOYCODE_Y_DOWN_SWITCH_INDEXED(0)) )
	INPUT_PORT_DIGITAL_TYPE( 1, PLAYER1, JOYSTICKLEFT_LEFT,   "P1 Left/Left",           input_seq(KEYCODE_S, input_seq::or_code, JOYCODE_X_LEFT_SWITCH_INDEXED(0)) )
	INPUT_PORT_DIGITAL_TYPE( 1, PLAYER1, JOYSTICKLEFT_RIGHT,  "P1 Left/Right",          input_seq(KEYCODE_F, input_seq::or_code, JOYCODE_X_RIGHT_SWITCH_INDEXED(0)) )
	INPUT_PORT_DIGITAL_TYPE( 1, PLAYER1, BUTTON1,             "P1 Button 1",            input_seq(KEYCODE_LCONTROL, input_seq::or_code, JOYCODE_BUTTON1_INDEXED(0), input_seq::or_code, MOUSECODE_BUTTON1_INDEXED(0), input_seq::or_code, GUNCODE_BUTTON1_INDEXED(0)) )
	INPUT_PORT_DIGITAL_TYPE( 1, PLAYER1, BUTTON2,             "P1 Button 2",            input_seq(KEYCODE_LALT, input_seq::or_code, JOYCODE_BUTTON2_INDEXED(0), input_seq::or_code, MOUSECODE_BUTTON3_INDEXED(0), input_seq::or_code, GUNCODE_BUTTON2_INDEXED(0)) )
	INPUT_PORT_DIGITAL_TYPE( 1, PLAYER1, BUTTON3,             "P1 Button 3",            input_seq(KEYCODE_SPACE, input_seq::or_code, JOYCODE_BUTTON3_INDEXED(0), input_seq::or_code, MOUSECODE_BUTTON2_INDEXED(0)) )
	INPUT_PORT_DIGITAL_TYPE( 1, PLAYER1, BUTTON4,             "P1 Button 4",            input_seq(KEYCODE_LSHIFT, input_seq::or_code, JOYCODE_BUTTON4_INDEXED(0)) )
	INPUT_PORT_DIGITAL_TYPE( 1, PLAYER1, BUTTON5,             "P1 Button 5",            input_seq(KEYCODE_Z, input_seq::or_code, JOYCODE_BUTTON5_INDEXED(0)) )
	INPUT_PORT_DIGITAL_TYPE( 1, PLAYER1, BUTTON6,             "P1 Button 6",            input_seq(KEYCODE_X, input_seq::or_code, JOYCODE_BUTTON6_INDEXED(0)) )
	INPUT_PORT_DIGITAL_TYPE( 1, PLAYER1, BUTTON7,             "P1 Button 7",            input_seq(KEYCODE_C, input_seq::or_code, JOYCODE_BUTTON7_INDEXED(0)) )
	INPUT_PORT_DIGITAL_TYPE( 1, PLAYER1, BUTTON8,             "P1 Button 8",            input_seq(KEYCODE_V, input_seq::or_code, JOYCODE_BUTTON8_INDEXED(0)) )
	INPUT_PORT_DIGITAL_TYPE( 1, PLAYER1, BUTTON9,             "P1 Button 9",            input_seq(KEYCODE_B, input_seq::or_code, JOYCODE_BUTTON9_INDEXED(0)) )
	INPUT_PORT_DIGITAL_TYPE( 1, PLAYER1, BUTTON10,            "P1 Button 10",           input_seq(KEYCODE_N, input_seq::or_code, JOYCODE_BUTTON10_INDEXED(0)) )
	INPUT_PORT_DIGITAL_TYPE( 1, PLAYER1, BUTTON11,            "P1 Button 11",           input_seq(KEYCODE_M, input_seq::or_code, JOYCODE_BUTTON11_INDEXED(0)) )
	INPUT_PORT_DIGITAL_TYPE( 1, PLAYER1, BUTTON12,            "P1 Button 12",           input_seq(KEYCODE_COMMA, input_seq::or_code, JOYCODE_BUTTON12_INDEXED(0)) )
	INPUT_PORT_DIGITAL_TYPE( 1, PLAYER1, BUTTON13,            "P1 Button 13",           input_seq(KEYCODE_STOP, input_seq::or_code, JOYCODE_BUTTON13_INDEXED(0)) )
	INPUT_PORT_DIGITAL_TYPE( 1, PLAYER1, BUTTON14,            "P1 Button 14",           input_seq(KEYCODE_SLASH, input_seq::or_code, JOYCODE_BUTTON14_INDEXED(0)) )
	INPUT_PORT_DIGITAL_TYPE( 1, PLAYER1, BUTTON15,            "P1 Button 15",           input_seq(KEYCODE_RSHIFT, input_seq::or_code, JOYCODE_BUTTON15_INDEXED(0)) )
	INPUT_PORT_DIGITAL_TYPE( 1, PLAYER1, BUTTON16,            "P1 Button 16",           input_seq(JOYCODE_BUTTON16_INDEXED(0)) )
	INPUT_PORT_DIGITAL_TYPE( 1, PLAYER1, START,               "P1 Start",               input_seq(KEYCODE_1, input_seq::or_code, JOYCODE_START_INDEXED(0)) )
	INPUT_PORT_DIGITAL_TYPE( 1, PLAYER1, SELECT,              "P1 Select",              input_seq(KEYCODE_5, input_seq::or_code, JOYCODE_SELECT_INDEXED(0)) )
}

void construct_core_types_P1_mahjong(simple_list<input_type_entry> &typelist)
{
	INPUT_PORT_DIGITAL_TYPE( 1, PLAYER1, MAHJONG_A,           "P1 Mahjong A",           input_seq(KEYCODE_A) )
	INPUT_PORT_DIGITAL_TYPE( 1, PLAYER1, MAHJONG_B,           "P1 Mahjong B",           input_seq(KEYCODE_B) )
	INPUT_PORT_DIGITAL_TYPE( 1, PLAYER1, MAHJONG_C,           "P1 Mahjong C",           input_seq(KEYCODE_C) )
	INPUT_PORT_DIGITAL_TYPE( 1, PLAYER1, MAHJONG_D,           "P1 Mahjong D",           input_seq(KEYCODE_D) )
	INPUT_PORT_DIGITAL_TYPE( 1, PLAYER1, MAHJONG_E,           "P1 Mahjong E",           input_seq(KEYCODE_E) )
	INPUT_PORT_DIGITAL_TYPE( 1, PLAYER1, MAHJONG_F,           "P1 Mahjong F",           input_seq(KEYCODE_F) )
	INPUT_PORT_DIGITAL_TYPE( 1, PLAYER1, MAHJONG_G,           "P1 Mahjong G",           input_seq(KEYCODE_G) )
	INPUT_PORT_DIGITAL_TYPE( 1, PLAYER1, MAHJONG_H,           "P1 Mahjong H",           input_seq(KEYCODE_H) )
	INPUT_PORT_DIGITAL_TYPE( 1, PLAYER1, MAHJONG_I,           "P1 Mahjong I",           input_seq(KEYCODE_I) )
	INPUT_PORT_DIGITAL_TYPE( 1, PLAYER1, MAHJONG_J,           "P1 Mahjong J",           input_seq(KEYCODE_J) )
	INPUT_PORT_DIGITAL_TYPE( 1, PLAYER1, MAHJONG_K,           "P1 Mahjong K",           input_seq(KEYCODE_K) )
	INPUT_PORT_DIGITAL_TYPE( 1, PLAYER1, MAHJONG_L,           "P1 Mahjong L",           input_seq(KEYCODE_L) )
	INPUT_PORT_DIGITAL_TYPE( 1, PLAYER1, MAHJONG_M,           "P1 Mahjong M",           input_seq(KEYCODE_M) )
	INPUT_PORT_DIGITAL_TYPE( 1, PLAYER1, MAHJONG_N,           "P1 Mahjong N",           input_seq(KEYCODE_N) )
	INPUT_PORT_DIGITAL_TYPE( 1, PLAYER1, MAHJONG_O,           "P1 Mahjong O",           input_seq(KEYCODE_O) )
	INPUT_PORT_DIGITAL_TYPE( 1, PLAYER1, MAHJONG_P,           "P1 Mahjong P",           input_seq(KEYCODE_COLON) )
	INPUT_PORT_DIGITAL_TYPE( 1, PLAYER1, MAHJONG_Q,           "P1 Mahjong Q",           input_seq(KEYCODE_Q) )
	INPUT_PORT_DIGITAL_TYPE( 1, PLAYER1, MAHJONG_KAN,         "P1 Mahjong Kan",         input_seq(KEYCODE_LCONTROL) )
	INPUT_PORT_DIGITAL_TYPE( 1, PLAYER1, MAHJONG_PON,         "P1 Mahjong Pon",         input_seq(KEYCODE_LALT) )
	INPUT_PORT_DIGITAL_TYPE( 1, PLAYER1, MAHJONG_CHI,         "P1 Mahjong Chi",         input_seq(KEYCODE_SPACE) )
	INPUT_PORT_DIGITAL_TYPE( 1, PLAYER1, MAHJONG_REACH,       "P1 Mahjong Reach",       input_seq(KEYCODE_LSHIFT) )
	INPUT_PORT_DIGITAL_TYPE( 1, PLAYER1, MAHJONG_RON,         "P1 Mahjong Ron",         input_seq(KEYCODE_Z) )
	INPUT_PORT_DIGITAL_TYPE( 1, PLAYER1, MAHJONG_BET,         "P1 Mahjong Bet",         input_seq(KEYCODE_3) )
	INPUT_PORT_DIGITAL_TYPE( 1, PLAYER1, MAHJONG_LAST_CHANCE, "P1 Mahjong Last Chance", input_seq(KEYCODE_RALT) )
	INPUT_PORT_DIGITAL_TYPE( 1, PLAYER1, MAHJONG_SCORE,       "P1 Mahjong Score",       input_seq(KEYCODE_RCONTROL) )
	INPUT_PORT_DIGITAL_TYPE( 1, PLAYER1, MAHJONG_DOUBLE_UP,   "P1 Mahjong Double Up",   input_seq(KEYCODE_RSHIFT) )
	INPUT_PORT_DIGITAL_TYPE( 1, PLAYER1, MAHJONG_FLIP_FLOP,   "P1 Mahjong Flip Flop",   input_seq(KEYCODE_Y) )
	INPUT_PORT_DIGITAL_TYPE( 1, PLAYER1, MAHJONG_BIG,         "P1 Mahjong Big",         input_seq(KEYCODE_ENTER) )
	INPUT_PORT_DIGITAL_TYPE( 1, PLAYER1, MAHJONG_SMALL,       "P1 Mahjong Small",       input_seq(KEYCODE_BACKSPACE) )
}

void construct_core_types_P1_hanafuda(simple_list<input_type_entry> &typelist)
{
	INPUT_PORT_DIGITAL_TYPE( 1, PLAYER1, HANAFUDA_A,          "P1 Hanafuda A / 1",      input_seq(KEYCODE_A) )
	INPUT_PORT_DIGITAL_TYPE( 1, PLAYER1, HANAFUDA_B,          "P1 Hanafuda B / 2",      input_seq(KEYCODE_B) )
	INPUT_PORT_DIGITAL_TYPE( 1, PLAYER1, HANAFUDA_C,          "P1 Hanafuda C / 3",      input_seq(KEYCODE_C) )
	INPUT_PORT_DIGITAL_TYPE( 1, PLAYER1, HANAFUDA_D,          "P1 Hanafuda D / 4",      input_seq(KEYCODE_D) )
	INPUT_PORT_DIGITAL_TYPE( 1, PLAYER1, HANAFUDA_E,          "P1 Hanafuda E / 5",      input_seq(KEYCODE_E) )
	INPUT_PORT_DIGITAL_TYPE( 1, PLAYER1, HANAFUDA_F,          "P1 Hanafuda F / 6",      input_seq(KEYCODE_F) )
	INPUT_PORT_DIGITAL_TYPE( 1, PLAYER1, HANAFUDA_G,          "P1 Hanafuda G / 7",      input_seq(KEYCODE_G) )
	INPUT_PORT_DIGITAL_TYPE( 1, PLAYER1, HANAFUDA_H,          "P1 Hanafuda H / 8",      input_seq(KEYCODE_H) )
	INPUT_PORT_DIGITAL_TYPE( 1, PLAYER1, HANAFUDA_YES,        "P1 Hanafuda Yes",        input_seq(KEYCODE_M) )
	INPUT_PORT_DIGITAL_TYPE( 1, PLAYER1, HANAFUDA_NO,         "P1 Hanafuda No",         input_seq(KEYCODE_N) )
}

void construct_core_types_gamble(simple_list<input_type_entry> &typelist)
{
	INPUT_PORT_DIGITAL_TYPE( 1, PLAYER1, GAMBLE_HIGH,         "High",                   input_seq(KEYCODE_A) )
	INPUT_PORT_DIGITAL_TYPE( 1, PLAYER1, GAMBLE_LOW,          "Low",                    input_seq(KEYCODE_S) )
	INPUT_PORT_DIGITAL_TYPE( 1, PLAYER1, GAMBLE_HALF,         "Half Gamble",            input_seq(KEYCODE_D) )
	INPUT_PORT_DIGITAL_TYPE( 1, PLAYER1, GAMBLE_DEAL,         "Deal",                   input_seq(KEYCODE_2) )
	INPUT_PORT_DIGITAL_TYPE( 1, PLAYER1, GAMBLE_D_UP,         "Double Up",              input_seq(KEYCODE_3) )
	INPUT_PORT_DIGITAL_TYPE( 1, PLAYER1, GAMBLE_TAKE,         "Take",                   input_seq(KEYCODE_4) )
	INPUT_PORT_DIGITAL_TYPE( 1, PLAYER1, GAMBLE_STAND,        "Stand",                  input_seq(KEYCODE_L) )
	INPUT_PORT_DIGITAL_TYPE( 1, PLAYER1, GAMBLE_BET,          "Bet",                    input_seq(KEYCODE_M) )
	INPUT_PORT_DIGITAL_TYPE( 1, PLAYER1, GAMBLE_KEYIN,        "Key In",                 input_seq(KEYCODE_Q) )
	INPUT_PORT_DIGITAL_TYPE( 1, PLAYER1, GAMBLE_KEYOUT,       "Key Out",                input_seq(KEYCODE_W) )
	INPUT_PORT_DIGITAL_TYPE( 1, PLAYER1, GAMBLE_PAYOUT,       "Payout",                 input_seq(KEYCODE_I) )
	INPUT_PORT_DIGITAL_TYPE( 1, PLAYER1, GAMBLE_DOOR,         "Door",                   input_seq(KEYCODE_O) )
	INPUT_PORT_DIGITAL_TYPE( 1, PLAYER1, GAMBLE_SERVICE,      "Service",                input_seq(KEYCODE_9) )
	INPUT_PORT_DIGITAL_TYPE( 1, PLAYER1, GAMBLE_BOOK,         "Book-Keeping",           input_seq(KEYCODE_0) )
}

void construct_core_types_poker(simple_list<input_type_entry> &typelist)
{
	INPUT_PORT_DIGITAL_TYPE( 1, PLAYER1, POKER_HOLD1,         "Hold 1",                 input_seq(KEYCODE_Z) )
	INPUT_PORT_DIGITAL_TYPE( 1, PLAYER1, POKER_HOLD2,         "Hold 2",                 input_seq(KEYCODE_X) )
	INPUT_PORT_DIGITAL_TYPE( 1, PLAYER1, POKER_HOLD3,         "Hold 3",                 input_seq(KEYCODE_C) )
	INPUT_PORT_DIGITAL_TYPE( 1, PLAYER1, POKER_HOLD4,         "Hold 4",                 input_seq(KEYCODE_V) )
	INPUT_PORT_DIGITAL_TYPE( 1, PLAYER1, POKER_HOLD5,         "Hold 5",                 input_seq(KEYCODE_B) )
	INPUT_PORT_DIGITAL_TYPE( 1, PLAYER1, POKER_CANCEL,        "Cancel",                 input_seq(KEYCODE_N) )
	INPUT_PORT_DIGITAL_TYPE( 1, PLAYER1, POKER_BET,           "Bet",                    input_seq(KEYCODE_1) )
}

void construct_core_types_slot(simple_list<input_type_entry> &typelist)
{
	INPUT_PORT_DIGITAL_TYPE( 1, PLAYER1, SLOT_STOP1,          "Stop Reel 1",            input_seq(KEYCODE_X) )
	INPUT_PORT_DIGITAL_TYPE( 1, PLAYER1, SLOT_STOP2,          "Stop Reel 2",            input_seq(KEYCODE_C) )
	INPUT_PORT_DIGITAL_TYPE( 1, PLAYER1, SLOT_STOP3,          "Stop Reel 3",            input_seq(KEYCODE_V) )
	INPUT_PORT_DIGITAL_TYPE( 1, PLAYER1, SLOT_STOP4,          "Stop Reel 4",            input_seq(KEYCODE_B) )
	INPUT_PORT_DIGITAL_TYPE( 1, PLAYER1, SLOT_STOP_ALL,       "Stop All Reels",         input_seq(KEYCODE_Z) )
}

void construct_core_types_P2(simple_list<input_type_entry> &typelist)
{
	INPUT_PORT_DIGITAL_TYPE( 2, PLAYER2, JOYSTICK_UP,         "P2 Up",                  input_seq(KEYCODE_R, input_seq::or_code, JOYCODE_Y_UP_SWITCH_INDEXED(1)) )
	INPUT_PORT_DIGITAL_TYPE( 2, PLAYER2, JOYSTICK_DOWN,       "P2 Down",                input_seq(KEYCODE_F, input_seq::or_code, JOYCODE_Y_DOWN_SWITCH_INDEXED(1)) )
	INPUT_PORT_DIGITAL_TYPE( 2, PLAYER2, JOYSTICK_LEFT,       "P2 Left",                input_seq(KEYCODE_D, input_seq::or_code, JOYCODE_X_LEFT_SWITCH_INDEXED(1)) )
	INPUT_PORT_DIGITAL_TYPE( 2, PLAYER2, JOYSTICK_RIGHT,      "P2 Right",               input_seq(KEYCODE_G, input_seq::or_code, JOYCODE_X_RIGHT_SWITCH_INDEXED(1)) )
	INPUT_PORT_DIGITAL_TYPE( 2, PLAYER2, JOYSTICKRIGHT_UP,    "P2 Right/Up",            input_seq() )
	INPUT_PORT_DIGITAL_TYPE( 2, PLAYER2, JOYSTICKRIGHT_DOWN,  "P2 Right/Down",          input_seq() )
	INPUT_PORT_DIGITAL_TYPE( 2, PLAYER2, JOYSTICKRIGHT_LEFT,  "P2 Right/Left",          input_seq() )
	INPUT_PORT_DIGITAL_TYPE( 2, PLAYER2, JOYSTICKRIGHT_RIGHT, "P2 Right/Right",         input_seq() )
	INPUT_PORT_DIGITAL_TYPE( 2, PLAYER2, JOYSTICKLEFT_UP,     "P2 Left/Up",             input_seq() )
	INPUT_PORT_DIGITAL_TYPE( 2, PLAYER2, JOYSTICKLEFT_DOWN,   "P2 Left/Down",           input_seq() )
	INPUT_PORT_DIGITAL_TYPE( 2, PLAYER2, JOYSTICKLEFT_LEFT,   "P2 Left/Left",           input_seq() )
	INPUT_PORT_DIGITAL_TYPE( 2, PLAYER2, JOYSTICKLEFT_RIGHT,  "P2 Left/Right",          input_seq() )
	INPUT_PORT_DIGITAL_TYPE( 2, PLAYER2, BUTTON1,             "P2 Button 1",            input_seq(KEYCODE_A, input_seq::or_code, JOYCODE_BUTTON1_INDEXED(1), input_seq::or_code, MOUSECODE_BUTTON1_INDEXED(1), input_seq::or_code, GUNCODE_BUTTON1_INDEXED(1)) )
	INPUT_PORT_DIGITAL_TYPE( 2, PLAYER2, BUTTON2,             "P2 Button 2",            input_seq(KEYCODE_S, input_seq::or_code, JOYCODE_BUTTON2_INDEXED(1), input_seq::or_code, MOUSECODE_BUTTON3_INDEXED(1), input_seq::or_code, GUNCODE_BUTTON2_INDEXED(1)) )
	INPUT_PORT_DIGITAL_TYPE( 2, PLAYER2, BUTTON3,             "P2 Button 3",            input_seq(KEYCODE_Q, input_seq::or_code, JOYCODE_BUTTON3_INDEXED(1), input_seq::or_code, MOUSECODE_BUTTON2_INDEXED(1)) )
	INPUT_PORT_DIGITAL_TYPE( 2, PLAYER2, BUTTON4,             "P2 Button 4",            input_seq(KEYCODE_W, input_seq::or_code, JOYCODE_BUTTON4_INDEXED(1)) )
	INPUT_PORT_DIGITAL_TYPE( 2, PLAYER2, BUTTON5,             "P2 Button 5",            input_seq(JOYCODE_BUTTON5_INDEXED(1)) )
	INPUT_PORT_DIGITAL_TYPE( 2, PLAYER2, BUTTON6,             "P2 Button 6",            input_seq(JOYCODE_BUTTON6_INDEXED(1)) )
	INPUT_PORT_DIGITAL_TYPE( 2, PLAYER2, BUTTON7,             "P2 Button 7",            input_seq(JOYCODE_BUTTON7_INDEXED(1)) )
	INPUT_PORT_DIGITAL_TYPE( 2, PLAYER2, BUTTON8,             "P2 Button 8",            input_seq(JOYCODE_BUTTON8_INDEXED(1)) )
	INPUT_PORT_DIGITAL_TYPE( 2, PLAYER2, BUTTON9,             "P2 Button 9",            input_seq(JOYCODE_BUTTON9_INDEXED(1)) )
	INPUT_PORT_DIGITAL_TYPE( 2, PLAYER2, BUTTON10,            "P2 Button 10",           input_seq(JOYCODE_BUTTON10_INDEXED(1)) )
	INPUT_PORT_DIGITAL_TYPE( 2, PLAYER2, BUTTON11,            "P2 Button 11",           input_seq(JOYCODE_BUTTON11_INDEXED(1)) )
	INPUT_PORT_DIGITAL_TYPE( 2, PLAYER2, BUTTON12,            "P2 Button 12",           input_seq(JOYCODE_BUTTON12_INDEXED(1)) )
	INPUT_PORT_DIGITAL_TYPE( 2, PLAYER2, BUTTON13,            "P2 Button 13",           input_seq(JOYCODE_BUTTON13_INDEXED(1)) )
	INPUT_PORT_DIGITAL_TYPE( 2, PLAYER2, BUTTON14,            "P2 Button 14",           input_seq(JOYCODE_BUTTON14_INDEXED(1)) )
	INPUT_PORT_DIGITAL_TYPE( 2, PLAYER2, BUTTON15,            "P2 Button 15",           input_seq(JOYCODE_BUTTON15_INDEXED(1)) )
	INPUT_PORT_DIGITAL_TYPE( 2, PLAYER2, BUTTON16,            "P2 Button 16",           input_seq(JOYCODE_BUTTON16_INDEXED(1)) )
	INPUT_PORT_DIGITAL_TYPE( 2, PLAYER2, START,               "P2 Start",               input_seq(KEYCODE_2, input_seq::or_code, JOYCODE_START_INDEXED(1)) )
	INPUT_PORT_DIGITAL_TYPE( 2, PLAYER2, SELECT,              "P2 Select",              input_seq(KEYCODE_6, input_seq::or_code, JOYCODE_SELECT_INDEXED(1)) )
}

void construct_core_types_P2_mahjong(simple_list<input_type_entry> &typelist)
{
	INPUT_PORT_DIGITAL_TYPE( 2, PLAYER2, MAHJONG_A,           "P2 Mahjong A",           input_seq() )
	INPUT_PORT_DIGITAL_TYPE( 2, PLAYER2, MAHJONG_B,           "P2 Mahjong B",           input_seq() )
	INPUT_PORT_DIGITAL_TYPE( 2, PLAYER2, MAHJONG_C,           "P2 Mahjong C",           input_seq() )
	INPUT_PORT_DIGITAL_TYPE( 2, PLAYER2, MAHJONG_D,           "P2 Mahjong D",           input_seq() )
	INPUT_PORT_DIGITAL_TYPE( 2, PLAYER2, MAHJONG_E,           "P2 Mahjong E",           input_seq() )
	INPUT_PORT_DIGITAL_TYPE( 2, PLAYER2, MAHJONG_F,           "P2 Mahjong F",           input_seq() )
	INPUT_PORT_DIGITAL_TYPE( 2, PLAYER2, MAHJONG_G,           "P2 Mahjong G",           input_seq() )
	INPUT_PORT_DIGITAL_TYPE( 2, PLAYER2, MAHJONG_H,           "P2 Mahjong H",           input_seq() )
	INPUT_PORT_DIGITAL_TYPE( 2, PLAYER2, MAHJONG_I,           "P2 Mahjong I",           input_seq() )
	INPUT_PORT_DIGITAL_TYPE( 2, PLAYER2, MAHJONG_J,           "P2 Mahjong J",           input_seq() )
	INPUT_PORT_DIGITAL_TYPE( 2, PLAYER2, MAHJONG_K,           "P2 Mahjong K",           input_seq() )
	INPUT_PORT_DIGITAL_TYPE( 2, PLAYER2, MAHJONG_L,           "P2 Mahjong L",           input_seq() )
	INPUT_PORT_DIGITAL_TYPE( 2, PLAYER2, MAHJONG_M,           "P2 Mahjong M",           input_seq() )
	INPUT_PORT_DIGITAL_TYPE( 2, PLAYER2, MAHJONG_N,           "P2 Mahjong N",           input_seq() )
	INPUT_PORT_DIGITAL_TYPE( 2, PLAYER2, MAHJONG_O,           "P2 Mahjong O",           input_seq() )
	INPUT_PORT_DIGITAL_TYPE( 2, PLAYER2, MAHJONG_P,           "P2 Mahjong P",           input_seq() )
	INPUT_PORT_DIGITAL_TYPE( 2, PLAYER2, MAHJONG_Q,           "P2 Mahjong Q",           input_seq() )
	INPUT_PORT_DIGITAL_TYPE( 2, PLAYER2, MAHJONG_KAN,         "P2 Mahjong Kan",         input_seq() )
	INPUT_PORT_DIGITAL_TYPE( 2, PLAYER2, MAHJONG_PON,         "P2 Mahjong Pon",         input_seq() )
	INPUT_PORT_DIGITAL_TYPE( 2, PLAYER2, MAHJONG_CHI,         "P2 Mahjong Chi",         input_seq() )
	INPUT_PORT_DIGITAL_TYPE( 2, PLAYER2, MAHJONG_REACH,       "P2 Mahjong Reach",       input_seq() )
	INPUT_PORT_DIGITAL_TYPE( 2, PLAYER2, MAHJONG_RON,         "P2 Mahjong Ron",         input_seq() )
	INPUT_PORT_DIGITAL_TYPE( 2, PLAYER2, MAHJONG_BET,         "P2 Mahjong Bet",         input_seq() )
	INPUT_PORT_DIGITAL_TYPE( 2, PLAYER2, MAHJONG_LAST_CHANCE, "P2 Mahjong Last Chance", input_seq() )
	INPUT_PORT_DIGITAL_TYPE( 2, PLAYER2, MAHJONG_SCORE,       "P2 Mahjong Score",       input_seq() )
	INPUT_PORT_DIGITAL_TYPE( 2, PLAYER2, MAHJONG_DOUBLE_UP,   "P2 Mahjong Double Up",   input_seq() )
	INPUT_PORT_DIGITAL_TYPE( 2, PLAYER2, MAHJONG_FLIP_FLOP,   "P2 Mahjong Flip Flop",   input_seq() )
	INPUT_PORT_DIGITAL_TYPE( 2, PLAYER2, MAHJONG_BIG,         "P2 Mahjong Big",         input_seq() )
	INPUT_PORT_DIGITAL_TYPE( 2, PLAYER2, MAHJONG_SMALL,       "P2 Mahjong Small",       input_seq() )
}

void construct_core_types_P2_hanafuda(simple_list<input_type_entry> &typelist)
{
	INPUT_PORT_DIGITAL_TYPE( 2, PLAYER2, HANAFUDA_A,          "P2 Hanafuda A / 1",      input_seq() )
	INPUT_PORT_DIGITAL_TYPE( 2, PLAYER2, HANAFUDA_B,          "P2 Hanafuda B / 2",      input_seq() )
	INPUT_PORT_DIGITAL_TYPE( 2, PLAYER2, HANAFUDA_C,          "P2 Hanafuda C / 3",      input_seq() )
	INPUT_PORT_DIGITAL_TYPE( 2, PLAYER2, HANAFUDA_D,          "P2 Hanafuda D / 4",      input_seq() )
	INPUT_PORT_DIGITAL_TYPE( 2, PLAYER2, HANAFUDA_E,          "P2 Hanafuda E / 5",      input_seq() )
	INPUT_PORT_DIGITAL_TYPE( 2, PLAYER2, HANAFUDA_F,          "P2 Hanafuda F / 6",      input_seq() )
	INPUT_PORT_DIGITAL_TYPE( 2, PLAYER2, HANAFUDA_G,          "P2 Hanafuda G / 7",      input_seq() )
	INPUT_PORT_DIGITAL_TYPE( 2, PLAYER2, HANAFUDA_H,          "P2 Hanafuda H / 8",      input_seq() )
	INPUT_PORT_DIGITAL_TYPE( 2, PLAYER2, HANAFUDA_YES,        "P2 Hanafuda Yes",        input_seq() )
	INPUT_PORT_DIGITAL_TYPE( 2, PLAYER2, HANAFUDA_NO,         "P2 Hanafuda No",         input_seq() )
}

void construct_core_types_P3(simple_list<input_type_entry> &typelist)
{
	INPUT_PORT_DIGITAL_TYPE( 3, PLAYER3, JOYSTICK_UP,         "P3 Up",                  input_seq(KEYCODE_I, input_seq::or_code, JOYCODE_Y_UP_SWITCH_INDEXED(2)) )
	INPUT_PORT_DIGITAL_TYPE( 3, PLAYER3, JOYSTICK_DOWN,       "P3 Down",                input_seq(KEYCODE_K, input_seq::or_code, JOYCODE_Y_DOWN_SWITCH_INDEXED(2)) )
	INPUT_PORT_DIGITAL_TYPE( 3, PLAYER3, JOYSTICK_LEFT,       "P3 Left",                input_seq(KEYCODE_J, input_seq::or_code, JOYCODE_X_LEFT_SWITCH_INDEXED(2)) )
	INPUT_PORT_DIGITAL_TYPE( 3, PLAYER3, JOYSTICK_RIGHT,      "P3 Right",               input_seq(KEYCODE_L, input_seq::or_code, JOYCODE_X_RIGHT_SWITCH_INDEXED(2)) )
	INPUT_PORT_DIGITAL_TYPE( 3, PLAYER3, JOYSTICKRIGHT_UP,    "P3 Right/Up",            input_seq() )
	INPUT_PORT_DIGITAL_TYPE( 3, PLAYER3, JOYSTICKRIGHT_DOWN,  "P3 Right/Down",          input_seq() )
	INPUT_PORT_DIGITAL_TYPE( 3, PLAYER3, JOYSTICKRIGHT_LEFT,  "P3 Right/Left",          input_seq() )
	INPUT_PORT_DIGITAL_TYPE( 3, PLAYER3, JOYSTICKRIGHT_RIGHT, "P3 Right/Right",         input_seq() )
	INPUT_PORT_DIGITAL_TYPE( 3, PLAYER3, JOYSTICKLEFT_UP,     "P3 Left/Up",             input_seq() )
	INPUT_PORT_DIGITAL_TYPE( 3, PLAYER3, JOYSTICKLEFT_DOWN,   "P3 Left/Down",           input_seq() )
	INPUT_PORT_DIGITAL_TYPE( 3, PLAYER3, JOYSTICKLEFT_LEFT,   "P3 Left/Left",           input_seq() )
	INPUT_PORT_DIGITAL_TYPE( 3, PLAYER3, JOYSTICKLEFT_RIGHT,  "P3 Left/Right",          input_seq() )
	INPUT_PORT_DIGITAL_TYPE( 3, PLAYER3, BUTTON1,             "P3 Button 1",            input_seq(KEYCODE_RCONTROL, input_seq::or_code, JOYCODE_BUTTON1_INDEXED(2), input_seq::or_code, GUNCODE_BUTTON1_INDEXED(2)) )
	INPUT_PORT_DIGITAL_TYPE( 3, PLAYER3, BUTTON2,             "P3 Button 2",            input_seq(KEYCODE_RSHIFT, input_seq::or_code, JOYCODE_BUTTON2_INDEXED(2), input_seq::or_code, GUNCODE_BUTTON2_INDEXED(2)) )
	INPUT_PORT_DIGITAL_TYPE( 3, PLAYER3, BUTTON3,             "P3 Button 3",            input_seq(KEYCODE_ENTER, input_seq::or_code, JOYCODE_BUTTON3_INDEXED(2)) )
	INPUT_PORT_DIGITAL_TYPE( 3, PLAYER3, BUTTON4,             "P3 Button 4",            input_seq(JOYCODE_BUTTON4_INDEXED(2)) )
	INPUT_PORT_DIGITAL_TYPE( 3, PLAYER3, BUTTON5,             "P3 Button 5",            input_seq(JOYCODE_BUTTON5_INDEXED(2)) )
	INPUT_PORT_DIGITAL_TYPE( 3, PLAYER3, BUTTON6,             "P3 Button 6",            input_seq(JOYCODE_BUTTON6_INDEXED(2)) )
	INPUT_PORT_DIGITAL_TYPE( 3, PLAYER3, BUTTON7,             "P3 Button 7",            input_seq(JOYCODE_BUTTON7_INDEXED(2)) )
	INPUT_PORT_DIGITAL_TYPE( 3, PLAYER3, BUTTON8,             "P3 Button 8",            input_seq(JOYCODE_BUTTON8_INDEXED(2)) )
	INPUT_PORT_DIGITAL_TYPE( 3, PLAYER3, BUTTON9,             "P3 Button 9",            input_seq(JOYCODE_BUTTON9_INDEXED(2)) )
	INPUT_PORT_DIGITAL_TYPE( 3, PLAYER3, BUTTON10,            "P3 Button 10",           input_seq(JOYCODE_BUTTON10_INDEXED(2)) )
	INPUT_PORT_DIGITAL_TYPE( 3, PLAYER3, BUTTON11,            "P3 Button 11",           input_seq(JOYCODE_BUTTON11_INDEXED(2)) )
	INPUT_PORT_DIGITAL_TYPE( 3, PLAYER3, BUTTON12,            "P3 Button 12",           input_seq(JOYCODE_BUTTON12_INDEXED(2)) )
	INPUT_PORT_DIGITAL_TYPE( 3, PLAYER3, BUTTON13,            "P3 Button 13",           input_seq(JOYCODE_BUTTON13_INDEXED(2)) )
	INPUT_PORT_DIGITAL_TYPE( 3, PLAYER3, BUTTON14,            "P3 Button 14",           input_seq(JOYCODE_BUTTON14_INDEXED(2)) )
	INPUT_PORT_DIGITAL_TYPE( 3, PLAYER3, BUTTON15,            "P3 Button 15",           input_seq(JOYCODE_BUTTON15_INDEXED(2)) )
	INPUT_PORT_DIGITAL_TYPE( 3, PLAYER3, BUTTON16,            "P3 Button 16",           input_seq(JOYCODE_BUTTON16_INDEXED(2)) )
	INPUT_PORT_DIGITAL_TYPE( 3, PLAYER3, START,               "P3 Start",               input_seq(KEYCODE_3, input_seq::or_code, JOYCODE_START_INDEXED(2)) )
	INPUT_PORT_DIGITAL_TYPE( 3, PLAYER3, SELECT,              "P3 Select",              input_seq(KEYCODE_7, input_seq::or_code, JOYCODE_SELECT_INDEXED(2)) )
}

void construct_core_types_P4(simple_list<input_type_entry> &typelist)
{
	INPUT_PORT_DIGITAL_TYPE( 4, PLAYER4, JOYSTICK_UP,         "P4 Up",                  input_seq(KEYCODE_8_PAD, input_seq::or_code, JOYCODE_Y_UP_SWITCH_INDEXED(3)) )
	INPUT_PORT_DIGITAL_TYPE( 4, PLAYER4, JOYSTICK_DOWN,       "P4 Down",                input_seq(KEYCODE_2_PAD, input_seq::or_code, JOYCODE_Y_DOWN_SWITCH_INDEXED(3)) )
	INPUT_PORT_DIGITAL_TYPE( 4, PLAYER4, JOYSTICK_LEFT,       "P4 Left",                input_seq(KEYCODE_4_PAD, input_seq::or_code, JOYCODE_X_LEFT_SWITCH_INDEXED(3)) )
	INPUT_PORT_DIGITAL_TYPE( 4, PLAYER4, JOYSTICK_RIGHT,      "P4 Right",               input_seq(KEYCODE_6_PAD, input_seq::or_code, JOYCODE_X_RIGHT_SWITCH_INDEXED(3)) )
	INPUT_PORT_DIGITAL_TYPE( 4, PLAYER4, JOYSTICKRIGHT_UP,    "P4 Right/Up",            input_seq() )
	INPUT_PORT_DIGITAL_TYPE( 4, PLAYER4, JOYSTICKRIGHT_DOWN,  "P4 Right/Down",          input_seq() )
	INPUT_PORT_DIGITAL_TYPE( 4, PLAYER4, JOYSTICKRIGHT_LEFT,  "P4 Right/Left",          input_seq() )
	INPUT_PORT_DIGITAL_TYPE( 4, PLAYER4, JOYSTICKRIGHT_RIGHT, "P4 Right/Right",         input_seq() )
	INPUT_PORT_DIGITAL_TYPE( 4, PLAYER4, JOYSTICKLEFT_UP,     "P4 Left/Up",             input_seq() )
	INPUT_PORT_DIGITAL_TYPE( 4, PLAYER4, JOYSTICKLEFT_DOWN,   "P4 Left/Down",           input_seq() )
	INPUT_PORT_DIGITAL_TYPE( 4, PLAYER4, JOYSTICKLEFT_LEFT,   "P4 Left/Left",           input_seq() )
	INPUT_PORT_DIGITAL_TYPE( 4, PLAYER4, JOYSTICKLEFT_RIGHT,  "P4 Left/Right",          input_seq() )
	INPUT_PORT_DIGITAL_TYPE( 4, PLAYER4, BUTTON1,             "P4 Button 1",            input_seq(KEYCODE_0_PAD, input_seq::or_code, JOYCODE_BUTTON1_INDEXED(3)) )
	INPUT_PORT_DIGITAL_TYPE( 4, PLAYER4, BUTTON2,             "P4 Button 2",            input_seq(KEYCODE_DEL_PAD, input_seq::or_code, JOYCODE_BUTTON2_INDEXED(3)) )
	INPUT_PORT_DIGITAL_TYPE( 4, PLAYER4, BUTTON3,             "P4 Button 3",            input_seq(KEYCODE_ENTER_PAD, input_seq::or_code, JOYCODE_BUTTON3_INDEXED(3)) )
	INPUT_PORT_DIGITAL_TYPE( 4, PLAYER4, BUTTON4,             "P4 Button 4",            input_seq(JOYCODE_BUTTON4_INDEXED(3)) )
	INPUT_PORT_DIGITAL_TYPE( 4, PLAYER4, BUTTON5,             "P4 Button 5",            input_seq(JOYCODE_BUTTON5_INDEXED(3)) )
	INPUT_PORT_DIGITAL_TYPE( 4, PLAYER4, BUTTON6,             "P4 Button 6",            input_seq(JOYCODE_BUTTON6_INDEXED(3)) )
	INPUT_PORT_DIGITAL_TYPE( 4, PLAYER4, BUTTON7,             "P4 Button 7",            input_seq(JOYCODE_BUTTON7_INDEXED(3)) )
	INPUT_PORT_DIGITAL_TYPE( 4, PLAYER4, BUTTON8,             "P4 Button 8",            input_seq(JOYCODE_BUTTON8_INDEXED(3)) )
	INPUT_PORT_DIGITAL_TYPE( 4, PLAYER4, BUTTON9,             "P4 Button 9",            input_seq(JOYCODE_BUTTON9_INDEXED(3)) )
	INPUT_PORT_DIGITAL_TYPE( 4, PLAYER4, BUTTON10,            "P4 Button 10",           input_seq(JOYCODE_BUTTON10_INDEXED(3)) )
	INPUT_PORT_DIGITAL_TYPE( 4, PLAYER4, BUTTON11,            "P4 Button 11",           input_seq(JOYCODE_BUTTON11_INDEXED(3)) )
	INPUT_PORT_DIGITAL_TYPE( 4, PLAYER4, BUTTON12,            "P4 Button 12",           input_seq(JOYCODE_BUTTON12_INDEXED(3)) )
	INPUT_PORT_DIGITAL_TYPE( 4, PLAYER4, BUTTON13,            "P4 Button 13",           input_seq(JOYCODE_BUTTON13_INDEXED(3)) )
	INPUT_PORT_DIGITAL_TYPE( 4, PLAYER4, BUTTON14,            "P4 Button 14",           input_seq(JOYCODE_BUTTON14_INDEXED(3)) )
	INPUT_PORT_DIGITAL_TYPE( 4, PLAYER4, BUTTON15,            "P4 Button 15",           input_seq(JOYCODE_BUTTON15_INDEXED(3)) )
	INPUT_PORT_DIGITAL_TYPE( 4, PLAYER4, BUTTON16,            "P4 Button 16",           input_seq(JOYCODE_BUTTON16_INDEXED(3)) )
	INPUT_PORT_DIGITAL_TYPE( 4, PLAYER4, START,               "P4 Start",               input_seq(KEYCODE_4, input_seq::or_code, JOYCODE_START_INDEXED(3)) )
	INPUT_PORT_DIGITAL_TYPE( 4, PLAYER4, SELECT,              "P4 Select",              input_seq(KEYCODE_8, input_seq::or_code, JOYCODE_SELECT_INDEXED(3)) )
}

void construct_core_types_P5(simple_list<input_type_entry> &typelist)
{
	INPUT_PORT_DIGITAL_TYPE( 5, PLAYER5, JOYSTICK_UP,         "P5 Up",                  input_seq(JOYCODE_Y_UP_SWITCH_INDEXED(4)) )
	INPUT_PORT_DIGITAL_TYPE( 5, PLAYER5, JOYSTICK_DOWN,       "P5 Down",                input_seq(JOYCODE_Y_DOWN_SWITCH_INDEXED(4)) )
	INPUT_PORT_DIGITAL_TYPE( 5, PLAYER5, JOYSTICK_LEFT,       "P5 Left",                input_seq(JOYCODE_X_LEFT_SWITCH_INDEXED(4)) )
	INPUT_PORT_DIGITAL_TYPE( 5, PLAYER5, JOYSTICK_RIGHT,      "P5 Right",               input_seq(JOYCODE_X_RIGHT_SWITCH_INDEXED(4)) )
	INPUT_PORT_DIGITAL_TYPE( 5, PLAYER5, JOYSTICKRIGHT_UP,    "P5 Right/Up",            input_seq() )
	INPUT_PORT_DIGITAL_TYPE( 5, PLAYER5, JOYSTICKRIGHT_DOWN,  "P5 Right/Down",          input_seq() )
	INPUT_PORT_DIGITAL_TYPE( 5, PLAYER5, JOYSTICKRIGHT_LEFT,  "P5 Right/Left",          input_seq() )
	INPUT_PORT_DIGITAL_TYPE( 5, PLAYER5, JOYSTICKRIGHT_RIGHT, "P5 Right/Right",         input_seq() )
	INPUT_PORT_DIGITAL_TYPE( 5, PLAYER5, JOYSTICKLEFT_UP,     "P5 Left/Up",             input_seq() )
	INPUT_PORT_DIGITAL_TYPE( 5, PLAYER5, JOYSTICKLEFT_DOWN,   "P5 Left/Down",           input_seq() )
	INPUT_PORT_DIGITAL_TYPE( 5, PLAYER5, JOYSTICKLEFT_LEFT,   "P5 Left/Left",           input_seq() )
	INPUT_PORT_DIGITAL_TYPE( 5, PLAYER5, JOYSTICKLEFT_RIGHT,  "P5 Left/Right",          input_seq() )
	INPUT_PORT_DIGITAL_TYPE( 5, PLAYER5, BUTTON1,             "P5 Button 1",            input_seq(JOYCODE_BUTTON1_INDEXED(4)) )
	INPUT_PORT_DIGITAL_TYPE( 5, PLAYER5, BUTTON2,             "P5 Button 2",            input_seq(JOYCODE_BUTTON2_INDEXED(4)) )
	INPUT_PORT_DIGITAL_TYPE( 5, PLAYER5, BUTTON3,             "P5 Button 3",            input_seq(JOYCODE_BUTTON3_INDEXED(4)) )
	INPUT_PORT_DIGITAL_TYPE( 5, PLAYER5, BUTTON4,             "P5 Button 4",            input_seq(JOYCODE_BUTTON4_INDEXED(4)) )
	INPUT_PORT_DIGITAL_TYPE( 5, PLAYER5, BUTTON5,             "P5 Button 5",            input_seq(JOYCODE_BUTTON5_INDEXED(4)) )
	INPUT_PORT_DIGITAL_TYPE( 5, PLAYER5, BUTTON6,             "P5 Button 6",            input_seq(JOYCODE_BUTTON6_INDEXED(4)) )
	INPUT_PORT_DIGITAL_TYPE( 5, PLAYER5, BUTTON7,             "P5 Button 7",            input_seq(JOYCODE_BUTTON7_INDEXED(4)) )
	INPUT_PORT_DIGITAL_TYPE( 5, PLAYER5, BUTTON8,             "P5 Button 8",            input_seq(JOYCODE_BUTTON8_INDEXED(4)) )
	INPUT_PORT_DIGITAL_TYPE( 5, PLAYER5, BUTTON9,             "P5 Button 9",            input_seq(JOYCODE_BUTTON9_INDEXED(4)) )
	INPUT_PORT_DIGITAL_TYPE( 5, PLAYER5, BUTTON10,            "P5 Button 10",           input_seq(JOYCODE_BUTTON10_INDEXED(4)) )
	INPUT_PORT_DIGITAL_TYPE( 5, PLAYER5, BUTTON11,            "P5 Button 11",           input_seq(JOYCODE_BUTTON11_INDEXED(4)) )
	INPUT_PORT_DIGITAL_TYPE( 5, PLAYER5, BUTTON12,            "P5 Button 12",           input_seq(JOYCODE_BUTTON12_INDEXED(4)) )
	INPUT_PORT_DIGITAL_TYPE( 5, PLAYER5, BUTTON13,            "P5 Button 13",           input_seq(JOYCODE_BUTTON13_INDEXED(4)) )
	INPUT_PORT_DIGITAL_TYPE( 5, PLAYER5, BUTTON14,            "P5 Button 14",           input_seq(JOYCODE_BUTTON14_INDEXED(4)) )
	INPUT_PORT_DIGITAL_TYPE( 5, PLAYER5, BUTTON15,            "P5 Button 15",           input_seq(JOYCODE_BUTTON15_INDEXED(4)) )
	INPUT_PORT_DIGITAL_TYPE( 5, PLAYER5, BUTTON16,            "P5 Button 16",           input_seq(JOYCODE_BUTTON16_INDEXED(4)) )
	INPUT_PORT_DIGITAL_TYPE( 5, PLAYER5, START,               "P5 Start",               input_seq() )
	INPUT_PORT_DIGITAL_TYPE( 5, PLAYER5, SELECT,              "P5 Select",              input_seq() )
}

void construct_core_types_P6(simple_list<input_type_entry> &typelist)
{
	INPUT_PORT_DIGITAL_TYPE( 6, PLAYER6, JOYSTICK_UP,         "P6 Up",                  input_seq(JOYCODE_Y_UP_SWITCH_INDEXED(5)) )
	INPUT_PORT_DIGITAL_TYPE( 6, PLAYER6, JOYSTICK_DOWN,       "P6 Down",                input_seq(JOYCODE_Y_DOWN_SWITCH_INDEXED(5)) )
	INPUT_PORT_DIGITAL_TYPE( 6, PLAYER6, JOYSTICK_LEFT,       "P6 Left",                input_seq(JOYCODE_X_LEFT_SWITCH_INDEXED(5)) )
	INPUT_PORT_DIGITAL_TYPE( 6, PLAYER6, JOYSTICK_RIGHT,      "P6 Right",               input_seq(JOYCODE_X_RIGHT_SWITCH_INDEXED(5)) )
	INPUT_PORT_DIGITAL_TYPE( 6, PLAYER6, JOYSTICKRIGHT_UP,    "P6 Right/Up",            input_seq() )
	INPUT_PORT_DIGITAL_TYPE( 6, PLAYER6, JOYSTICKRIGHT_DOWN,  "P6 Right/Down",          input_seq() )
	INPUT_PORT_DIGITAL_TYPE( 6, PLAYER6, JOYSTICKRIGHT_LEFT,  "P6 Right/Left",          input_seq() )
	INPUT_PORT_DIGITAL_TYPE( 6, PLAYER6, JOYSTICKRIGHT_RIGHT, "P6 Right/Right",         input_seq() )
	INPUT_PORT_DIGITAL_TYPE( 6, PLAYER6, JOYSTICKLEFT_UP,     "P6 Left/Up",             input_seq() )
	INPUT_PORT_DIGITAL_TYPE( 6, PLAYER6, JOYSTICKLEFT_DOWN,   "P6 Left/Down",           input_seq() )
	INPUT_PORT_DIGITAL_TYPE( 6, PLAYER6, JOYSTICKLEFT_LEFT,   "P6 Left/Left",           input_seq() )
	INPUT_PORT_DIGITAL_TYPE( 6, PLAYER6, JOYSTICKLEFT_RIGHT,  "P6 Left/Right",          input_seq() )
	INPUT_PORT_DIGITAL_TYPE( 6, PLAYER6, BUTTON1,             "P6 Button 1",            input_seq(JOYCODE_BUTTON1_INDEXED(5)) )
	INPUT_PORT_DIGITAL_TYPE( 6, PLAYER6, BUTTON2,             "P6 Button 2",            input_seq(JOYCODE_BUTTON2_INDEXED(5)) )
	INPUT_PORT_DIGITAL_TYPE( 6, PLAYER6, BUTTON3,             "P6 Button 3",            input_seq(JOYCODE_BUTTON3_INDEXED(5)) )
	INPUT_PORT_DIGITAL_TYPE( 6, PLAYER6, BUTTON4,             "P6 Button 4",            input_seq(JOYCODE_BUTTON4_INDEXED(5)) )
	INPUT_PORT_DIGITAL_TYPE( 6, PLAYER6, BUTTON5,             "P6 Button 5",            input_seq(JOYCODE_BUTTON5_INDEXED(5)) )
	INPUT_PORT_DIGITAL_TYPE( 6, PLAYER6, BUTTON6,             "P6 Button 6",            input_seq(JOYCODE_BUTTON6_INDEXED(5)) )
	INPUT_PORT_DIGITAL_TYPE( 6, PLAYER6, BUTTON7,             "P6 Button 7",            input_seq(JOYCODE_BUTTON7_INDEXED(5)) )
	INPUT_PORT_DIGITAL_TYPE( 6, PLAYER6, BUTTON8,             "P6 Button 8",            input_seq(JOYCODE_BUTTON8_INDEXED(5)) )
	INPUT_PORT_DIGITAL_TYPE( 6, PLAYER6, BUTTON9,             "P6 Button 9",            input_seq(JOYCODE_BUTTON9_INDEXED(5)) )
	INPUT_PORT_DIGITAL_TYPE( 6, PLAYER6, BUTTON10,            "P6 Button 10",           input_seq(JOYCODE_BUTTON10_INDEXED(5)) )
	INPUT_PORT_DIGITAL_TYPE( 6, PLAYER6, BUTTON11,            "P6 Button 11",           input_seq(JOYCODE_BUTTON11_INDEXED(5)) )
	INPUT_PORT_DIGITAL_TYPE( 6, PLAYER6, BUTTON12,            "P6 Button 12",           input_seq(JOYCODE_BUTTON12_INDEXED(5)) )
	INPUT_PORT_DIGITAL_TYPE( 6, PLAYER6, BUTTON13,            "P6 Button 13",           input_seq(JOYCODE_BUTTON13_INDEXED(5)) )
	INPUT_PORT_DIGITAL_TYPE( 6, PLAYER6, BUTTON14,            "P6 Button 14",           input_seq(JOYCODE_BUTTON14_INDEXED(5)) )
	INPUT_PORT_DIGITAL_TYPE( 6, PLAYER6, BUTTON15,            "P6 Button 15",           input_seq(JOYCODE_BUTTON15_INDEXED(5)) )
	INPUT_PORT_DIGITAL_TYPE( 6, PLAYER6, BUTTON16,            "P6 Button 16",           input_seq(JOYCODE_BUTTON16_INDEXED(5)) )
	INPUT_PORT_DIGITAL_TYPE( 6, PLAYER6, START,               "P6 Start",               input_seq() )
	INPUT_PORT_DIGITAL_TYPE( 6, PLAYER6, SELECT,              "P6 Select",              input_seq() )
}

void construct_core_types_P7(simple_list<input_type_entry> &typelist)
{
	INPUT_PORT_DIGITAL_TYPE( 7, PLAYER7, JOYSTICK_UP,         "P7 Up",                  input_seq(JOYCODE_Y_UP_SWITCH_INDEXED(6)) )
	INPUT_PORT_DIGITAL_TYPE( 7, PLAYER7, JOYSTICK_DOWN,       "P7 Down",                input_seq(JOYCODE_Y_DOWN_SWITCH_INDEXED(6)) )
	INPUT_PORT_DIGITAL_TYPE( 7, PLAYER7, JOYSTICK_LEFT,       "P7 Left",                input_seq(JOYCODE_X_LEFT_SWITCH_INDEXED(6)) )
	INPUT_PORT_DIGITAL_TYPE( 7, PLAYER7, JOYSTICK_RIGHT,      "P7 Right",               input_seq(JOYCODE_X_RIGHT_SWITCH_INDEXED(6)) )
	INPUT_PORT_DIGITAL_TYPE( 7, PLAYER7, JOYSTICKRIGHT_UP,    "P7 Right/Up",            input_seq() )
	INPUT_PORT_DIGITAL_TYPE( 7, PLAYER7, JOYSTICKRIGHT_DOWN,  "P7 Right/Down",          input_seq() )
	INPUT_PORT_DIGITAL_TYPE( 7, PLAYER7, JOYSTICKRIGHT_LEFT,  "P7 Right/Left",          input_seq() )
	INPUT_PORT_DIGITAL_TYPE( 7, PLAYER7, JOYSTICKRIGHT_RIGHT, "P7 Right/Right",         input_seq() )
	INPUT_PORT_DIGITAL_TYPE( 7, PLAYER7, JOYSTICKLEFT_UP,     "P7 Left/Up",             input_seq() )
	INPUT_PORT_DIGITAL_TYPE( 7, PLAYER7, JOYSTICKLEFT_DOWN,   "P7 Left/Down",           input_seq() )
	INPUT_PORT_DIGITAL_TYPE( 7, PLAYER7, JOYSTICKLEFT_LEFT,   "P7 Left/Left",           input_seq() )
	INPUT_PORT_DIGITAL_TYPE( 7, PLAYER7, JOYSTICKLEFT_RIGHT,  "P7 Left/Right",          input_seq() )
	INPUT_PORT_DIGITAL_TYPE( 7, PLAYER7, BUTTON1,             "P7 Button 1",            input_seq(JOYCODE_BUTTON1_INDEXED(6)) )
	INPUT_PORT_DIGITAL_TYPE( 7, PLAYER7, BUTTON2,             "P7 Button 2",            input_seq(JOYCODE_BUTTON2_INDEXED(6)) )
	INPUT_PORT_DIGITAL_TYPE( 7, PLAYER7, BUTTON3,             "P7 Button 3",            input_seq(JOYCODE_BUTTON3_INDEXED(6)) )
	INPUT_PORT_DIGITAL_TYPE( 7, PLAYER7, BUTTON4,             "P7 Button 4",            input_seq(JOYCODE_BUTTON4_INDEXED(6)) )
	INPUT_PORT_DIGITAL_TYPE( 7, PLAYER7, BUTTON5,             "P7 Button 5",            input_seq(JOYCODE_BUTTON5_INDEXED(6)) )
	INPUT_PORT_DIGITAL_TYPE( 7, PLAYER7, BUTTON6,             "P7 Button 6",            input_seq(JOYCODE_BUTTON6_INDEXED(6)) )
	INPUT_PORT_DIGITAL_TYPE( 7, PLAYER7, BUTTON7,             "P7 Button 7",            input_seq(JOYCODE_BUTTON7_INDEXED(6)) )
	INPUT_PORT_DIGITAL_TYPE( 7, PLAYER7, BUTTON8,             "P7 Button 8",            input_seq(JOYCODE_BUTTON8_INDEXED(6)) )
	INPUT_PORT_DIGITAL_TYPE( 7, PLAYER7, BUTTON9,             "P7 Button 9",            input_seq(JOYCODE_BUTTON9_INDEXED(6)) )
	INPUT_PORT_DIGITAL_TYPE( 7, PLAYER7, BUTTON10,            "P7 Button 10",           input_seq(JOYCODE_BUTTON10_INDEXED(6)) )
	INPUT_PORT_DIGITAL_TYPE( 7, PLAYER7, BUTTON11,            "P7 Button 11",           input_seq(JOYCODE_BUTTON11_INDEXED(6)) )
	INPUT_PORT_DIGITAL_TYPE( 7, PLAYER7, BUTTON12,            "P7 Button 12",           input_seq(JOYCODE_BUTTON12_INDEXED(6)) )
	INPUT_PORT_DIGITAL_TYPE( 7, PLAYER7, BUTTON13,            "P7 Button 13",           input_seq(JOYCODE_BUTTON13_INDEXED(6)) )
	INPUT_PORT_DIGITAL_TYPE( 7, PLAYER7, BUTTON14,            "P7 Button 14",           input_seq(JOYCODE_BUTTON14_INDEXED(6)) )
	INPUT_PORT_DIGITAL_TYPE( 7, PLAYER7, BUTTON15,            "P7 Button 15",           input_seq(JOYCODE_BUTTON15_INDEXED(6)) )
	INPUT_PORT_DIGITAL_TYPE( 7, PLAYER7, BUTTON16,            "P7 Button 16",           input_seq(JOYCODE_BUTTON16_INDEXED(6)) )
	INPUT_PORT_DIGITAL_TYPE( 7, PLAYER7, START,               "P7 Start",               input_seq() )
	INPUT_PORT_DIGITAL_TYPE( 7, PLAYER7, SELECT,              "P7 Select",              input_seq() )
}

void construct_core_types_P8(simple_list<input_type_entry> &typelist)
{
	INPUT_PORT_DIGITAL_TYPE( 8, PLAYER8, JOYSTICK_UP,         "P8 Up",                  input_seq(JOYCODE_Y_UP_SWITCH_INDEXED(7)) )
	INPUT_PORT_DIGITAL_TYPE( 8, PLAYER8, JOYSTICK_DOWN,       "P8 Down",                input_seq(JOYCODE_Y_DOWN_SWITCH_INDEXED(7)) )
	INPUT_PORT_DIGITAL_TYPE( 8, PLAYER8, JOYSTICK_LEFT,       "P8 Left",                input_seq(JOYCODE_X_LEFT_SWITCH_INDEXED(7)) )
	INPUT_PORT_DIGITAL_TYPE( 8, PLAYER8, JOYSTICK_RIGHT,      "P8 Right",               input_seq(JOYCODE_X_RIGHT_SWITCH_INDEXED(7)) )
	INPUT_PORT_DIGITAL_TYPE( 8, PLAYER8, JOYSTICKRIGHT_UP,    "P8 Right/Up",            input_seq() )
	INPUT_PORT_DIGITAL_TYPE( 8, PLAYER8, JOYSTICKRIGHT_DOWN,  "P8 Right/Down",          input_seq() )
	INPUT_PORT_DIGITAL_TYPE( 8, PLAYER8, JOYSTICKRIGHT_LEFT,  "P8 Right/Left",          input_seq() )
	INPUT_PORT_DIGITAL_TYPE( 8, PLAYER8, JOYSTICKRIGHT_RIGHT, "P8 Right/Right",         input_seq() )
	INPUT_PORT_DIGITAL_TYPE( 8, PLAYER8, JOYSTICKLEFT_UP,     "P8 Left/Up",             input_seq() )
	INPUT_PORT_DIGITAL_TYPE( 8, PLAYER8, JOYSTICKLEFT_DOWN,   "P8 Left/Down",           input_seq() )
	INPUT_PORT_DIGITAL_TYPE( 8, PLAYER8, JOYSTICKLEFT_LEFT,   "P8 Left/Left",           input_seq() )
	INPUT_PORT_DIGITAL_TYPE( 8, PLAYER8, JOYSTICKLEFT_RIGHT,  "P8 Left/Right",          input_seq() )
	INPUT_PORT_DIGITAL_TYPE( 8, PLAYER8, BUTTON1,             "P8 Button 1",            input_seq(JOYCODE_BUTTON1_INDEXED(7)) )
	INPUT_PORT_DIGITAL_TYPE( 8, PLAYER8, BUTTON2,             "P8 Button 2",            input_seq(JOYCODE_BUTTON2_INDEXED(7)) )
	INPUT_PORT_DIGITAL_TYPE( 8, PLAYER8, BUTTON3,             "P8 Button 3",            input_seq(JOYCODE_BUTTON3_INDEXED(7)) )
	INPUT_PORT_DIGITAL_TYPE( 8, PLAYER8, BUTTON4,             "P8 Button 4",            input_seq(JOYCODE_BUTTON4_INDEXED(7)) )
	INPUT_PORT_DIGITAL_TYPE( 8, PLAYER8, BUTTON5,             "P8 Button 5",            input_seq(JOYCODE_BUTTON5_INDEXED(7)) )
	INPUT_PORT_DIGITAL_TYPE( 8, PLAYER8, BUTTON6,             "P8 Button 6",            input_seq(JOYCODE_BUTTON6_INDEXED(7)) )
	INPUT_PORT_DIGITAL_TYPE( 8, PLAYER8, BUTTON7,             "P8 Button 7",            input_seq(JOYCODE_BUTTON7_INDEXED(7)) )
	INPUT_PORT_DIGITAL_TYPE( 8, PLAYER8, BUTTON8,             "P8 Button 8",            input_seq(JOYCODE_BUTTON8_INDEXED(7)) )
	INPUT_PORT_DIGITAL_TYPE( 8, PLAYER8, BUTTON9,             "P8 Button 9",            input_seq(JOYCODE_BUTTON9_INDEXED(7)) )
	INPUT_PORT_DIGITAL_TYPE( 8, PLAYER8, BUTTON10,            "P8 Button 10",           input_seq(JOYCODE_BUTTON10_INDEXED(7)) )
	INPUT_PORT_DIGITAL_TYPE( 8, PLAYER8, BUTTON11,            "P8 Button 11",           input_seq(JOYCODE_BUTTON11_INDEXED(7)) )
	INPUT_PORT_DIGITAL_TYPE( 8, PLAYER8, BUTTON12,            "P8 Button 12",           input_seq(JOYCODE_BUTTON12_INDEXED(7)) )
	INPUT_PORT_DIGITAL_TYPE( 8, PLAYER8, BUTTON13,            "P8 Button 13",           input_seq(JOYCODE_BUTTON13_INDEXED(7)) )
	INPUT_PORT_DIGITAL_TYPE( 8, PLAYER8, BUTTON14,            "P8 Button 14",           input_seq(JOYCODE_BUTTON14_INDEXED(7)) )
	INPUT_PORT_DIGITAL_TYPE( 8, PLAYER8, BUTTON15,            "P8 Button 15",           input_seq(JOYCODE_BUTTON15_INDEXED(7)) )
	INPUT_PORT_DIGITAL_TYPE( 8, PLAYER8, BUTTON16,            "P8 Button 16",           input_seq(JOYCODE_BUTTON16_INDEXED(7)) )
	INPUT_PORT_DIGITAL_TYPE( 8, PLAYER8, START,               "P8 Start",               input_seq() )
	INPUT_PORT_DIGITAL_TYPE( 8, PLAYER8, SELECT,              "P8 Select",              input_seq() )
}

void construct_core_types_start(simple_list<input_type_entry> &typelist)
{
	INPUT_PORT_DIGITAL_TYPE( 0, OTHER,   START1,              "1 Player Start",         input_seq(KEYCODE_1, input_seq::or_code, JOYCODE_START_INDEXED(0)) )
	INPUT_PORT_DIGITAL_TYPE( 0, OTHER,   START2,              "2 Players Start",        input_seq(KEYCODE_2, input_seq::or_code, JOYCODE_START_INDEXED(1)) )
	INPUT_PORT_DIGITAL_TYPE( 0, OTHER,   START3,              "3 Players Start",        input_seq(KEYCODE_3, input_seq::or_code, JOYCODE_START_INDEXED(2)) )
	INPUT_PORT_DIGITAL_TYPE( 0, OTHER,   START4,              "4 Players Start",        input_seq(KEYCODE_4, input_seq::or_code, JOYCODE_START_INDEXED(3)) )
	INPUT_PORT_DIGITAL_TYPE( 0, OTHER,   START5,              "5 Players Start",        input_seq() )
	INPUT_PORT_DIGITAL_TYPE( 0, OTHER,   START6,              "6 Players Start",        input_seq() )
	INPUT_PORT_DIGITAL_TYPE( 0, OTHER,   START7,              "7 Players Start",        input_seq() )
	INPUT_PORT_DIGITAL_TYPE( 0, OTHER,   START8,              "8 Players Start",        input_seq() )
}

void construct_core_types_coin(simple_list<input_type_entry> &typelist)
{
	INPUT_PORT_DIGITAL_TYPE( 0, OTHER,   COIN1,               "Coin 1",                 input_seq(KEYCODE_5, input_seq::or_code, JOYCODE_SELECT_INDEXED(0)) )
	INPUT_PORT_DIGITAL_TYPE( 0, OTHER,   COIN2,               "Coin 2",                 input_seq(KEYCODE_6, input_seq::or_code, JOYCODE_SELECT_INDEXED(1)) )
	INPUT_PORT_DIGITAL_TYPE( 0, OTHER,   COIN3,               "Coin 3",                 input_seq(KEYCODE_7, input_seq::or_code, JOYCODE_SELECT_INDEXED(2)) )
	INPUT_PORT_DIGITAL_TYPE( 0, OTHER,   COIN4,               "Coin 4",                 input_seq(KEYCODE_8, input_seq::or_code, JOYCODE_SELECT_INDEXED(3)) )
	INPUT_PORT_DIGITAL_TYPE( 0, OTHER,   COIN5,               "Coin 5",                 input_seq() )
	INPUT_PORT_DIGITAL_TYPE( 0, OTHER,   COIN6,               "Coin 6",                 input_seq() )
	INPUT_PORT_DIGITAL_TYPE( 0, OTHER,   COIN7,               "Coin 7",                 input_seq() )
	INPUT_PORT_DIGITAL_TYPE( 0, OTHER,   COIN8,               "Coin 8",                 input_seq() )
	INPUT_PORT_DIGITAL_TYPE( 0, OTHER,   COIN9,               "Coin 9",                 input_seq() )
	INPUT_PORT_DIGITAL_TYPE( 0, OTHER,   COIN10,              "Coin 10",                input_seq() )
	INPUT_PORT_DIGITAL_TYPE( 0, OTHER,   COIN11,              "Coin 11",                input_seq() )
	INPUT_PORT_DIGITAL_TYPE( 0, OTHER,   COIN12,              "Coin 12",                input_seq() )
	INPUT_PORT_DIGITAL_TYPE( 0, OTHER,   BILL1,               "Bill 1",                 input_seq(KEYCODE_BACKSPACE) )
}

void construct_core_types_service(simple_list<input_type_entry> &typelist)
{
	INPUT_PORT_DIGITAL_TYPE( 0, OTHER,   SERVICE1,            "Service 1",              input_seq(KEYCODE_9) )
	INPUT_PORT_DIGITAL_TYPE( 0, OTHER,   SERVICE2,            "Service 2",              input_seq(KEYCODE_0) )
	INPUT_PORT_DIGITAL_TYPE( 0, OTHER,   SERVICE3,            "Service 3",              input_seq(KEYCODE_MINUS) )
	INPUT_PORT_DIGITAL_TYPE( 0, OTHER,   SERVICE4,            "Service 4",              input_seq(KEYCODE_EQUALS) )
}

void construct_core_types_tilt(simple_list<input_type_entry> &typelist)
{
	INPUT_PORT_DIGITAL_TYPE( 0, OTHER,   TILT1,               "Tilt 1",                 input_seq(KEYCODE_T) )
	INPUT_PORT_DIGITAL_TYPE( 0, OTHER,   TILT2,               "Tilt 2",                 input_seq() )
	INPUT_PORT_DIGITAL_TYPE( 0, OTHER,   TILT3,               "Tilt 3",                 input_seq() )
	INPUT_PORT_DIGITAL_TYPE( 0, OTHER,   TILT4,               "Tilt 4",                 input_seq() )
}

void construct_core_types_other(simple_list<input_type_entry> &typelist)
{
	INPUT_PORT_DIGITAL_TYPE( 0, OTHER,   SERVICE,             "Service",                input_seq(KEYCODE_F2) )
	INPUT_PORT_DIGITAL_TYPE( 0, OTHER,   TILT,                "Tilt",                   input_seq(KEYCODE_T) )
	INPUT_PORT_DIGITAL_TYPE( 0, OTHER,   INTERLOCK,           "Door Interlock",         input_seq() )
	INPUT_PORT_DIGITAL_TYPE( 0, OTHER,   VOLUME_DOWN,         "Volume Down",            input_seq(KEYCODE_MINUS) )
	INPUT_PORT_DIGITAL_TYPE( 0, OTHER,   VOLUME_UP,           "Volume Up",              input_seq(KEYCODE_EQUALS) )
}

void construct_core_types_pedal(simple_list<input_type_entry> &typelist)
{
	INPUT_PORT_ANALOG_TYPE(  1, PLAYER1, PEDAL,               "P1 Pedal 1",             input_seq(JOYCODE_Z_NEG_ABSOLUTE_INDEXED(0)), input_seq(), input_seq(KEYCODE_LCONTROL, input_seq::or_code, JOYCODE_BUTTON1_INDEXED(0)) )
	INPUT_PORT_ANALOG_TYPE(  2, PLAYER2, PEDAL,               "P2 Pedal 1",             input_seq(JOYCODE_Z_NEG_ABSOLUTE_INDEXED(1)), input_seq(), input_seq(KEYCODE_A, input_seq::or_code, JOYCODE_BUTTON1_INDEXED(1)) )
	INPUT_PORT_ANALOG_TYPE(  3, PLAYER3, PEDAL,               "P3 Pedal 1",             input_seq(JOYCODE_Z_NEG_ABSOLUTE_INDEXED(2)), input_seq(), input_seq(KEYCODE_RCONTROL, input_seq::or_code, JOYCODE_BUTTON1_INDEXED(2)) )
	INPUT_PORT_ANALOG_TYPE(  4, PLAYER4, PEDAL,               "P4 Pedal 1",             input_seq(JOYCODE_Z_NEG_ABSOLUTE_INDEXED(3)), input_seq(), input_seq(KEYCODE_0_PAD, input_seq::or_code, JOYCODE_BUTTON1_INDEXED(3)) )
	INPUT_PORT_ANALOG_TYPE(  5, PLAYER5, PEDAL,               "P5 Pedal 1",             input_seq(JOYCODE_Z_NEG_ABSOLUTE_INDEXED(4)), input_seq(), input_seq(JOYCODE_BUTTON1_INDEXED(4)) )
	INPUT_PORT_ANALOG_TYPE(  6, PLAYER6, PEDAL,               "P6 Pedal 1",             input_seq(JOYCODE_Z_NEG_ABSOLUTE_INDEXED(5)), input_seq(), input_seq(JOYCODE_BUTTON1_INDEXED(5)) )
	INPUT_PORT_ANALOG_TYPE(  7, PLAYER7, PEDAL,               "P7 Pedal 1",             input_seq(JOYCODE_Z_NEG_ABSOLUTE_INDEXED(6)), input_seq(), input_seq(JOYCODE_BUTTON1_INDEXED(6)) )
	INPUT_PORT_ANALOG_TYPE(  8, PLAYER8, PEDAL,               "P8 Pedal 1",             input_seq(JOYCODE_Z_NEG_ABSOLUTE_INDEXED(7)), input_seq(), input_seq(JOYCODE_BUTTON1_INDEXED(7)) )
}

void construct_core_types_pedal2(simple_list<input_type_entry> &typelist)
{
	INPUT_PORT_ANALOG_TYPE(  1, PLAYER1, PEDAL2,              "P1 Pedal 2",             input_seq(JOYCODE_Z_POS_ABSOLUTE_INDEXED(0)), input_seq(), input_seq(KEYCODE_LALT, input_seq::or_code, JOYCODE_BUTTON2_INDEXED(0)) )
	INPUT_PORT_ANALOG_TYPE(  2, PLAYER2, PEDAL2,              "P2 Pedal 2",             input_seq(JOYCODE_Z_POS_ABSOLUTE_INDEXED(1)), input_seq(), input_seq(KEYCODE_S, input_seq::or_code, JOYCODE_BUTTON2_INDEXED(1)) )
	INPUT_PORT_ANALOG_TYPE(  3, PLAYER3, PEDAL2,              "P3 Pedal 2",             input_seq(JOYCODE_Z_POS_ABSOLUTE_INDEXED(2)), input_seq(), input_seq(KEYCODE_RSHIFT, input_seq::or_code, JOYCODE_BUTTON2_INDEXED(2)) )
	INPUT_PORT_ANALOG_TYPE(  4, PLAYER4, PEDAL2,              "P4 Pedal 2",             input_seq(JOYCODE_Z_POS_ABSOLUTE_INDEXED(3)), input_seq(), input_seq(KEYCODE_DEL_PAD, input_seq::or_code, JOYCODE_BUTTON2_INDEXED(3)) )
	INPUT_PORT_ANALOG_TYPE(  5, PLAYER5, PEDAL2,              "P5 Pedal 2",             input_seq(JOYCODE_Z_POS_ABSOLUTE_INDEXED(4)), input_seq(), input_seq(JOYCODE_BUTTON2_INDEXED(4)) )
	INPUT_PORT_ANALOG_TYPE(  6, PLAYER6, PEDAL2,              "P6 Pedal 2",             input_seq(JOYCODE_Z_POS_ABSOLUTE_INDEXED(5)), input_seq(), input_seq(JOYCODE_BUTTON2_INDEXED(5)) )
	INPUT_PORT_ANALOG_TYPE(  7, PLAYER7, PEDAL2,              "P7 Pedal 2",             input_seq(JOYCODE_Z_POS_ABSOLUTE_INDEXED(6)), input_seq(), input_seq(JOYCODE_BUTTON2_INDEXED(6)) )
	INPUT_PORT_ANALOG_TYPE(  8, PLAYER8, PEDAL2,              "P8 Pedal 2",             input_seq(JOYCODE_Z_POS_ABSOLUTE_INDEXED(7)), input_seq(), input_seq(JOYCODE_BUTTON2_INDEXED(7)) )
}

void construct_core_types_pedal3(simple_list<input_type_entry> &typelist)
{
	INPUT_PORT_ANALOG_TYPE(  1, PLAYER1, PEDAL3,              "P1 Pedal 3",             input_seq(), input_seq(), input_seq(KEYCODE_SPACE, input_seq::or_code, JOYCODE_BUTTON3_INDEXED(0)) )
	INPUT_PORT_ANALOG_TYPE(  2, PLAYER2, PEDAL3,              "P2 Pedal 3",             input_seq(), input_seq(), input_seq(KEYCODE_Q, input_seq::or_code, JOYCODE_BUTTON3_INDEXED(1)) )
	INPUT_PORT_ANALOG_TYPE(  3, PLAYER3, PEDAL3,              "P3 Pedal 3",             input_seq(), input_seq(), input_seq(KEYCODE_ENTER, input_seq::or_code, JOYCODE_BUTTON3_INDEXED(2)) )
	INPUT_PORT_ANALOG_TYPE(  4, PLAYER4, PEDAL3,              "P4 Pedal 3",             input_seq(), input_seq(), input_seq(KEYCODE_ENTER_PAD, input_seq::or_code, JOYCODE_BUTTON3_INDEXED(3)) )
	INPUT_PORT_ANALOG_TYPE(  5, PLAYER5, PEDAL3,              "P5 Pedal 3",             input_seq(), input_seq(), input_seq(JOYCODE_BUTTON3_INDEXED(4)) )
	INPUT_PORT_ANALOG_TYPE(  6, PLAYER6, PEDAL3,              "P6 Pedal 3",             input_seq(), input_seq(), input_seq(JOYCODE_BUTTON3_INDEXED(5)) )
	INPUT_PORT_ANALOG_TYPE(  7, PLAYER7, PEDAL3,              "P7 Pedal 3",             input_seq(), input_seq(), input_seq(JOYCODE_BUTTON3_INDEXED(6)) )
	INPUT_PORT_ANALOG_TYPE(  8, PLAYER8, PEDAL3,              "P8 Pedal 3",             input_seq(), input_seq(), input_seq(JOYCODE_BUTTON3_INDEXED(7)) )
}

void construct_core_types_paddle(simple_list<input_type_entry> &typelist)
{
	INPUT_PORT_ANALOG_TYPE(  1, PLAYER1, PADDLE,              "Paddle",                 input_seq(JOYCODE_X_INDEXED(0), input_seq::or_code, MOUSECODE_X_INDEXED(0)), input_seq(KEYCODE_LEFT), input_seq(KEYCODE_RIGHT) )
	INPUT_PORT_ANALOG_TYPE(  2, PLAYER2, PADDLE,              "Paddle 2",               input_seq(JOYCODE_X_INDEXED(1), input_seq::or_code, MOUSECODE_X_INDEXED(1)), input_seq(KEYCODE_D), input_seq(KEYCODE_G) )
	INPUT_PORT_ANALOG_TYPE(  3, PLAYER3, PADDLE,              "Paddle 3",               input_seq(JOYCODE_X_INDEXED(2), input_seq::or_code, MOUSECODE_X_INDEXED(2)), input_seq(KEYCODE_J), input_seq(KEYCODE_L) )
	INPUT_PORT_ANALOG_TYPE(  4, PLAYER4, PADDLE,              "Paddle 4",               input_seq(JOYCODE_X_INDEXED(3), input_seq::or_code, MOUSECODE_X_INDEXED(3)), input_seq(), input_seq() )
	INPUT_PORT_ANALOG_TYPE(  5, PLAYER5, PADDLE,              "Paddle 5",               input_seq(JOYCODE_X_INDEXED(4), input_seq::or_code, MOUSECODE_X_INDEXED(4)), input_seq(), input_seq() )
	INPUT_PORT_ANALOG_TYPE(  6, PLAYER6, PADDLE,              "Paddle 6",               input_seq(JOYCODE_X_INDEXED(5), input_seq::or_code, MOUSECODE_X_INDEXED(5)), input_seq(), input_seq() )
	INPUT_PORT_ANALOG_TYPE(  7, PLAYER7, PADDLE,              "Paddle 7",               input_seq(JOYCODE_X_INDEXED(6), input_seq::or_code, MOUSECODE_X_INDEXED(6)), input_seq(), input_seq() )
	INPUT_PORT_ANALOG_TYPE(  8, PLAYER8, PADDLE,              "Paddle 8",               input_seq(JOYCODE_X_INDEXED(7), input_seq::or_code, MOUSECODE_X_INDEXED(7)), input_seq(), input_seq() )
}

void construct_core_types_paddle_v(simple_list<input_type_entry> &typelist)
{
	INPUT_PORT_ANALOG_TYPE(  1, PLAYER1, PADDLE_V,            "Paddle V",               input_seq(JOYCODE_Y_INDEXED(0), input_seq::or_code, MOUSECODE_Y_INDEXED(0)), input_seq(KEYCODE_UP), input_seq(KEYCODE_DOWN) )
	INPUT_PORT_ANALOG_TYPE(  2, PLAYER2, PADDLE_V,            "Paddle V 2",             input_seq(JOYCODE_Y_INDEXED(1), input_seq::or_code, MOUSECODE_Y_INDEXED(1)), input_seq(KEYCODE_R), input_seq(KEYCODE_F) )
	INPUT_PORT_ANALOG_TYPE(  3, PLAYER3, PADDLE_V,            "Paddle V 3",             input_seq(JOYCODE_Y_INDEXED(2), input_seq::or_code, MOUSECODE_Y_INDEXED(2)), input_seq(KEYCODE_I), input_seq(KEYCODE_K) )
	INPUT_PORT_ANALOG_TYPE(  4, PLAYER4, PADDLE_V,            "Paddle V 4",             input_seq(JOYCODE_Y_INDEXED(3), input_seq::or_code, MOUSECODE_Y_INDEXED(3)), input_seq(), input_seq() )
	INPUT_PORT_ANALOG_TYPE(  5, PLAYER5, PADDLE_V,            "Paddle V 5",             input_seq(JOYCODE_Y_INDEXED(4), input_seq::or_code, MOUSECODE_Y_INDEXED(4)), input_seq(), input_seq() )
	INPUT_PORT_ANALOG_TYPE(  6, PLAYER6, PADDLE_V,            "Paddle V 6",             input_seq(JOYCODE_Y_INDEXED(5), input_seq::or_code, MOUSECODE_Y_INDEXED(5)), input_seq(), input_seq() )
	INPUT_PORT_ANALOG_TYPE(  7, PLAYER7, PADDLE_V,            "Paddle V 7",             input_seq(JOYCODE_Y_INDEXED(6), input_seq::or_code, MOUSECODE_Y_INDEXED(6)), input_seq(), input_seq() )
	INPUT_PORT_ANALOG_TYPE(  8, PLAYER8, PADDLE_V,            "Paddle V 8",             input_seq(JOYCODE_Y_INDEXED(7), input_seq::or_code, MOUSECODE_Y_INDEXED(7)), input_seq(), input_seq() )
}

void construct_core_types_positional(simple_list<input_type_entry> &typelist)
{
	INPUT_PORT_ANALOG_TYPE(  1, PLAYER1, POSITIONAL,          "Positional",             input_seq(MOUSECODE_X_INDEXED(0), input_seq::or_code, JOYCODE_X_INDEXED(0)), input_seq(KEYCODE_LEFT), input_seq(KEYCODE_RIGHT) )
	INPUT_PORT_ANALOG_TYPE(  2, PLAYER2, POSITIONAL,          "Positional 2",           input_seq(MOUSECODE_X_INDEXED(1), input_seq::or_code, JOYCODE_X_INDEXED(1)), input_seq(KEYCODE_D), input_seq(KEYCODE_G) )
	INPUT_PORT_ANALOG_TYPE(  3, PLAYER3, POSITIONAL,          "Positional 3",           input_seq(MOUSECODE_X_INDEXED(2), input_seq::or_code, JOYCODE_X_INDEXED(2)), input_seq(KEYCODE_J), input_seq(KEYCODE_L) )
	INPUT_PORT_ANALOG_TYPE(  4, PLAYER4, POSITIONAL,          "Positional 4",           input_seq(MOUSECODE_X_INDEXED(3), input_seq::or_code, JOYCODE_X_INDEXED(3)), input_seq(), input_seq() )
	INPUT_PORT_ANALOG_TYPE(  5, PLAYER5, POSITIONAL,          "Positional 5",           input_seq(MOUSECODE_X_INDEXED(4), input_seq::or_code, JOYCODE_X_INDEXED(4)), input_seq(), input_seq() )
	INPUT_PORT_ANALOG_TYPE(  6, PLAYER6, POSITIONAL,          "Positional 6",           input_seq(MOUSECODE_X_INDEXED(5), input_seq::or_code, JOYCODE_X_INDEXED(5)), input_seq(), input_seq() )
	INPUT_PORT_ANALOG_TYPE(  7, PLAYER7, POSITIONAL,          "Positional 7",           input_seq(MOUSECODE_X_INDEXED(6), input_seq::or_code, JOYCODE_X_INDEXED(6)), input_seq(), input_seq() )
	INPUT_PORT_ANALOG_TYPE(  8, PLAYER8, POSITIONAL,          "Positional 8",           input_seq(MOUSECODE_X_INDEXED(7), input_seq::or_code, JOYCODE_X_INDEXED(7)), input_seq(), input_seq() )
}

void construct_core_types_positional_v(simple_list<input_type_entry> &typelist)
{
	INPUT_PORT_ANALOG_TYPE(  1, PLAYER1, POSITIONAL_V,        "Positional V",           input_seq(MOUSECODE_Y_INDEXED(0), input_seq::or_code, JOYCODE_Y_INDEXED(0)), input_seq(KEYCODE_UP), input_seq(KEYCODE_DOWN) )
	INPUT_PORT_ANALOG_TYPE(  2, PLAYER2, POSITIONAL_V,        "Positional V 2",         input_seq(MOUSECODE_Y_INDEXED(1), input_seq::or_code, JOYCODE_Y_INDEXED(1)), input_seq(KEYCODE_R), input_seq(KEYCODE_F) )
	INPUT_PORT_ANALOG_TYPE(  3, PLAYER3, POSITIONAL_V,        "Positional V 3",         input_seq(MOUSECODE_Y_INDEXED(2), input_seq::or_code, JOYCODE_Y_INDEXED(2)), input_seq(KEYCODE_I), input_seq(KEYCODE_K) )
	INPUT_PORT_ANALOG_TYPE(  4, PLAYER4, POSITIONAL_V,        "Positional V 4",         input_seq(MOUSECODE_Y_INDEXED(3), input_seq::or_code, JOYCODE_Y_INDEXED(3)), input_seq(), input_seq() )
	INPUT_PORT_ANALOG_TYPE(  5, PLAYER5, POSITIONAL_V,        "Positional V 5",         input_seq(MOUSECODE_Y_INDEXED(4), input_seq::or_code, JOYCODE_Y_INDEXED(4)), input_seq(), input_seq() )
	INPUT_PORT_ANALOG_TYPE(  6, PLAYER6, POSITIONAL_V,        "Positional V 6",         input_seq(MOUSECODE_Y_INDEXED(5), input_seq::or_code, JOYCODE_Y_INDEXED(5)), input_seq(), input_seq() )
	INPUT_PORT_ANALOG_TYPE(  7, PLAYER7, POSITIONAL_V,        "Positional V 7",         input_seq(MOUSECODE_Y_INDEXED(6), input_seq::or_code, JOYCODE_Y_INDEXED(6)), input_seq(), input_seq() )
	INPUT_PORT_ANALOG_TYPE(  8, PLAYER8, POSITIONAL_V,        "Positional V 8",         input_seq(MOUSECODE_Y_INDEXED(7), input_seq::or_code, JOYCODE_Y_INDEXED(7)), input_seq(), input_seq() )
}

void construct_core_types_dial(simple_list<input_type_entry> &typelist)
{
	INPUT_PORT_ANALOG_TYPE(  1, PLAYER1, DIAL,                "Dial",                   input_seq(MOUSECODE_X_INDEXED(0), input_seq::or_code, JOYCODE_X_INDEXED(0)), input_seq(KEYCODE_LEFT), input_seq(KEYCODE_RIGHT) )
	INPUT_PORT_ANALOG_TYPE(  2, PLAYER2, DIAL,                "Dial 2",                 input_seq(MOUSECODE_X_INDEXED(1), input_seq::or_code, JOYCODE_X_INDEXED(1)), input_seq(KEYCODE_D), input_seq(KEYCODE_G) )
	INPUT_PORT_ANALOG_TYPE(  3, PLAYER3, DIAL,                "Dial 3",                 input_seq(MOUSECODE_X_INDEXED(2), input_seq::or_code, JOYCODE_X_INDEXED(2)), input_seq(KEYCODE_J), input_seq(KEYCODE_L) )
	INPUT_PORT_ANALOG_TYPE(  4, PLAYER4, DIAL,                "Dial 4",                 input_seq(MOUSECODE_X_INDEXED(3), input_seq::or_code, JOYCODE_X_INDEXED(3)), input_seq(), input_seq() )
	INPUT_PORT_ANALOG_TYPE(  5, PLAYER5, DIAL,                "Dial 5",                 input_seq(MOUSECODE_X_INDEXED(4), input_seq::or_code, JOYCODE_X_INDEXED(4)), input_seq(), input_seq() )
	INPUT_PORT_ANALOG_TYPE(  6, PLAYER6, DIAL,                "Dial 6",                 input_seq(MOUSECODE_X_INDEXED(5), input_seq::or_code, JOYCODE_X_INDEXED(5)), input_seq(), input_seq() )
	INPUT_PORT_ANALOG_TYPE(  7, PLAYER7, DIAL,                "Dial 7",                 input_seq(MOUSECODE_X_INDEXED(6), input_seq::or_code, JOYCODE_X_INDEXED(6)), input_seq(), input_seq() )
	INPUT_PORT_ANALOG_TYPE(  8, PLAYER8, DIAL,                "Dial 8",                 input_seq(MOUSECODE_X_INDEXED(7), input_seq::or_code, JOYCODE_X_INDEXED(7)), input_seq(), input_seq() )
}

void construct_core_types_dial_v(simple_list<input_type_entry> &typelist)
{
	INPUT_PORT_ANALOG_TYPE(  1, PLAYER1, DIAL_V,              "Dial V",                 input_seq(MOUSECODE_Y_INDEXED(0), input_seq::or_code, JOYCODE_Y_INDEXED(0)), input_seq(KEYCODE_UP), input_seq(KEYCODE_DOWN) )
	INPUT_PORT_ANALOG_TYPE(  2, PLAYER2, DIAL_V,              "Dial V 2",               input_seq(MOUSECODE_Y_INDEXED(1), input_seq::or_code, JOYCODE_Y_INDEXED(1)), input_seq(KEYCODE_R), input_seq(KEYCODE_F) )
	INPUT_PORT_ANALOG_TYPE(  3, PLAYER3, DIAL_V,              "Dial V 3",               input_seq(MOUSECODE_Y_INDEXED(2), input_seq::or_code, JOYCODE_Y_INDEXED(2)), input_seq(KEYCODE_I), input_seq(KEYCODE_K) )
	INPUT_PORT_ANALOG_TYPE(  4, PLAYER4, DIAL_V,              "Dial V 4",               input_seq(MOUSECODE_Y_INDEXED(3), input_seq::or_code, JOYCODE_Y_INDEXED(3)), input_seq(), input_seq() )
	INPUT_PORT_ANALOG_TYPE(  5, PLAYER5, DIAL_V,              "Dial V 5",               input_seq(MOUSECODE_Y_INDEXED(4), input_seq::or_code, JOYCODE_Y_INDEXED(4)), input_seq(), input_seq() )
	INPUT_PORT_ANALOG_TYPE(  6, PLAYER6, DIAL_V,              "Dial V 6",               input_seq(MOUSECODE_Y_INDEXED(5), input_seq::or_code, JOYCODE_Y_INDEXED(5)), input_seq(), input_seq() )
	INPUT_PORT_ANALOG_TYPE(  7, PLAYER7, DIAL_V,              "Dial V 7",               input_seq(MOUSECODE_Y_INDEXED(6), input_seq::or_code, JOYCODE_Y_INDEXED(6)), input_seq(), input_seq() )
	INPUT_PORT_ANALOG_TYPE(  8, PLAYER8, DIAL_V,              "Dial V 8",               input_seq(MOUSECODE_Y_INDEXED(7), input_seq::or_code, JOYCODE_Y_INDEXED(7)), input_seq(), input_seq() )
}

void construct_core_types_trackball_X(simple_list<input_type_entry> &typelist)
{
	INPUT_PORT_ANALOG_TYPE(  1, PLAYER1, TRACKBALL_X,         "Track X",                input_seq(MOUSECODE_X_INDEXED(0), input_seq::or_code, JOYCODE_X_INDEXED(0)), input_seq(KEYCODE_LEFT), input_seq(KEYCODE_RIGHT) )
	INPUT_PORT_ANALOG_TYPE(  2, PLAYER2, TRACKBALL_X,         "Track X 2",              input_seq(MOUSECODE_X_INDEXED(1), input_seq::or_code, JOYCODE_X_INDEXED(1)), input_seq(KEYCODE_D), input_seq(KEYCODE_G) )
	INPUT_PORT_ANALOG_TYPE(  3, PLAYER3, TRACKBALL_X,         "Track X 3",              input_seq(MOUSECODE_X_INDEXED(2), input_seq::or_code, JOYCODE_X_INDEXED(2)), input_seq(KEYCODE_J), input_seq(KEYCODE_L) )
	INPUT_PORT_ANALOG_TYPE(  4, PLAYER4, TRACKBALL_X,         "Track X 4",              input_seq(MOUSECODE_X_INDEXED(3), input_seq::or_code, JOYCODE_X_INDEXED(3)), input_seq(), input_seq() )
	INPUT_PORT_ANALOG_TYPE(  5, PLAYER5, TRACKBALL_X,         "Track X 5",              input_seq(MOUSECODE_X_INDEXED(4), input_seq::or_code, JOYCODE_X_INDEXED(4)), input_seq(), input_seq() )
	INPUT_PORT_ANALOG_TYPE(  6, PLAYER6, TRACKBALL_X,         "Track X 6",              input_seq(MOUSECODE_X_INDEXED(5), input_seq::or_code, JOYCODE_X_INDEXED(5)), input_seq(), input_seq() )
	INPUT_PORT_ANALOG_TYPE(  7, PLAYER7, TRACKBALL_X,         "Track X 7",              input_seq(MOUSECODE_X_INDEXED(6), input_seq::or_code, JOYCODE_X_INDEXED(6)), input_seq(), input_seq() )
	INPUT_PORT_ANALOG_TYPE(  8, PLAYER8, TRACKBALL_X,         "Track X 8",              input_seq(MOUSECODE_X_INDEXED(7), input_seq::or_code, JOYCODE_X_INDEXED(7)), input_seq(), input_seq() )
}

void construct_core_types_trackball_Y(simple_list<input_type_entry> &typelist)
{
	INPUT_PORT_ANALOG_TYPE(  1, PLAYER1, TRACKBALL_Y,         "Track Y",                input_seq(MOUSECODE_Y_INDEXED(0), input_seq::or_code, JOYCODE_Y_INDEXED(0)), input_seq(KEYCODE_UP), input_seq(KEYCODE_DOWN) )
	INPUT_PORT_ANALOG_TYPE(  2, PLAYER2, TRACKBALL_Y,         "Track Y 2",              input_seq(MOUSECODE_Y_INDEXED(1), input_seq::or_code, JOYCODE_Y_INDEXED(1)), input_seq(KEYCODE_R), input_seq(KEYCODE_F) )
	INPUT_PORT_ANALOG_TYPE(  3, PLAYER3, TRACKBALL_Y,         "Track Y 3",              input_seq(MOUSECODE_Y_INDEXED(2), input_seq::or_code, JOYCODE_Y_INDEXED(2)), input_seq(KEYCODE_I), input_seq(KEYCODE_K) )
	INPUT_PORT_ANALOG_TYPE(  4, PLAYER4, TRACKBALL_Y,         "Track Y 4",              input_seq(MOUSECODE_Y_INDEXED(3), input_seq::or_code, JOYCODE_Y_INDEXED(3)), input_seq(), input_seq() )
	INPUT_PORT_ANALOG_TYPE(  5, PLAYER5, TRACKBALL_Y,         "Track Y 5",              input_seq(MOUSECODE_Y_INDEXED(4), input_seq::or_code, JOYCODE_Y_INDEXED(4)), input_seq(), input_seq() )
	INPUT_PORT_ANALOG_TYPE(  6, PLAYER6, TRACKBALL_Y,         "Track Y 6",              input_seq(MOUSECODE_Y_INDEXED(5), input_seq::or_code, JOYCODE_Y_INDEXED(5)), input_seq(), input_seq() )
	INPUT_PORT_ANALOG_TYPE(  7, PLAYER7, TRACKBALL_Y,         "Track Y 7",              input_seq(MOUSECODE_Y_INDEXED(6), input_seq::or_code, JOYCODE_Y_INDEXED(6)), input_seq(), input_seq() )
	INPUT_PORT_ANALOG_TYPE(  8, PLAYER8, TRACKBALL_Y,         "Track Y 8",              input_seq(MOUSECODE_Y_INDEXED(7), input_seq::or_code, JOYCODE_Y_INDEXED(7)), input_seq(), input_seq() )
}

void construct_core_types_AD_stick_X(simple_list<input_type_entry> &typelist)
{
	INPUT_PORT_ANALOG_TYPE(  1, PLAYER1, AD_STICK_X,          "AD Stick X",             input_seq(JOYCODE_X_INDEXED(0), input_seq::or_code, MOUSECODE_X_INDEXED(0)), input_seq(KEYCODE_LEFT), input_seq(KEYCODE_RIGHT) )
	INPUT_PORT_ANALOG_TYPE(  2, PLAYER2, AD_STICK_X,          "AD Stick X 2",           input_seq(JOYCODE_X_INDEXED(1), input_seq::or_code, MOUSECODE_X_INDEXED(1)), input_seq(KEYCODE_D), input_seq(KEYCODE_G) )
	INPUT_PORT_ANALOG_TYPE(  3, PLAYER3, AD_STICK_X,          "AD Stick X 3",           input_seq(JOYCODE_X_INDEXED(2), input_seq::or_code, MOUSECODE_X_INDEXED(2)), input_seq(KEYCODE_J), input_seq(KEYCODE_L) )
	INPUT_PORT_ANALOG_TYPE(  4, PLAYER4, AD_STICK_X,          "AD Stick X 4",           input_seq(JOYCODE_X_INDEXED(3), input_seq::or_code, MOUSECODE_X_INDEXED(3)), input_seq(), input_seq() )
	INPUT_PORT_ANALOG_TYPE(  5, PLAYER5, AD_STICK_X,          "AD Stick X 5",           input_seq(JOYCODE_X_INDEXED(4), input_seq::or_code, MOUSECODE_X_INDEXED(4)), input_seq(), input_seq() )
	INPUT_PORT_ANALOG_TYPE(  6, PLAYER6, AD_STICK_X,          "AD Stick X 6",           input_seq(JOYCODE_X_INDEXED(5), input_seq::or_code, MOUSECODE_X_INDEXED(5)), input_seq(), input_seq() )
	INPUT_PORT_ANALOG_TYPE(  7, PLAYER7, AD_STICK_X,          "AD Stick X 7",           input_seq(JOYCODE_X_INDEXED(6), input_seq::or_code, MOUSECODE_X_INDEXED(6)), input_seq(), input_seq() )
	INPUT_PORT_ANALOG_TYPE(  8, PLAYER8, AD_STICK_X,          "AD Stick X 8",           input_seq(JOYCODE_X_INDEXED(7), input_seq::or_code, MOUSECODE_X_INDEXED(7)), input_seq(), input_seq() )
}

void construct_core_types_AD_stick_Y(simple_list<input_type_entry> &typelist)
{
	INPUT_PORT_ANALOG_TYPE(  1, PLAYER1, AD_STICK_Y,          "AD Stick Y",             input_seq(JOYCODE_Y_INDEXED(0), input_seq::or_code, MOUSECODE_Y_INDEXED(0)), input_seq(KEYCODE_UP), input_seq(KEYCODE_DOWN) )
	INPUT_PORT_ANALOG_TYPE(  2, PLAYER2, AD_STICK_Y,          "AD Stick Y 2",           input_seq(JOYCODE_Y_INDEXED(1), input_seq::or_code, MOUSECODE_Y_INDEXED(1)), input_seq(KEYCODE_R), input_seq(KEYCODE_F) )
	INPUT_PORT_ANALOG_TYPE(  3, PLAYER3, AD_STICK_Y,          "AD Stick Y 3",           input_seq(JOYCODE_Y_INDEXED(2), input_seq::or_code, MOUSECODE_Y_INDEXED(2)), input_seq(KEYCODE_I), input_seq(KEYCODE_K) )
	INPUT_PORT_ANALOG_TYPE(  4, PLAYER4, AD_STICK_Y,          "AD Stick Y 4",           input_seq(JOYCODE_Y_INDEXED(3), input_seq::or_code, MOUSECODE_Y_INDEXED(3)), input_seq(), input_seq() )
	INPUT_PORT_ANALOG_TYPE(  5, PLAYER5, AD_STICK_Y,          "AD Stick Y 5",           input_seq(JOYCODE_Y_INDEXED(4), input_seq::or_code, MOUSECODE_Y_INDEXED(4)), input_seq(), input_seq() )
	INPUT_PORT_ANALOG_TYPE(  6, PLAYER6, AD_STICK_Y,          "AD Stick Y 6",           input_seq(JOYCODE_Y_INDEXED(5), input_seq::or_code, MOUSECODE_Y_INDEXED(5)), input_seq(), input_seq() )
	INPUT_PORT_ANALOG_TYPE(  7, PLAYER7, AD_STICK_Y,          "AD Stick Y 7",           input_seq(JOYCODE_Y_INDEXED(6), input_seq::or_code, MOUSECODE_Y_INDEXED(6)), input_seq(), input_seq() )
	INPUT_PORT_ANALOG_TYPE(  8, PLAYER8, AD_STICK_Y,          "AD Stick Y 8",           input_seq(JOYCODE_Y_INDEXED(7), input_seq::or_code, MOUSECODE_Y_INDEXED(7)), input_seq(), input_seq() )
}

void construct_core_types_AD_stick_Z(simple_list<input_type_entry> &typelist)
{
	INPUT_PORT_ANALOG_TYPE(  1, PLAYER1, AD_STICK_Z,          "AD Stick Z",             input_seq(JOYCODE_Z_INDEXED(0)), input_seq(KEYCODE_A), input_seq(KEYCODE_Z) )
	INPUT_PORT_ANALOG_TYPE(  2, PLAYER2, AD_STICK_Z,          "AD Stick Z 2",           input_seq(JOYCODE_Z_INDEXED(1)), input_seq(), input_seq() )
	INPUT_PORT_ANALOG_TYPE(  3, PLAYER3, AD_STICK_Z,          "AD Stick Z 3",           input_seq(JOYCODE_Z_INDEXED(2)), input_seq(), input_seq() )
	INPUT_PORT_ANALOG_TYPE(  4, PLAYER4, AD_STICK_Z,          "AD Stick Z 4",           input_seq(JOYCODE_Z_INDEXED(3)), input_seq(), input_seq() )
	INPUT_PORT_ANALOG_TYPE(  5, PLAYER5, AD_STICK_Z,          "AD Stick Z 5",           input_seq(JOYCODE_Z_INDEXED(4)), input_seq(), input_seq() )
	INPUT_PORT_ANALOG_TYPE(  6, PLAYER6, AD_STICK_Z,          "AD Stick Z 6",           input_seq(JOYCODE_Z_INDEXED(5)), input_seq(), input_seq() )
	INPUT_PORT_ANALOG_TYPE(  7, PLAYER7, AD_STICK_Z,          "AD Stick Z 7",           input_seq(JOYCODE_Z_INDEXED(6)), input_seq(), input_seq() )
	INPUT_PORT_ANALOG_TYPE(  8, PLAYER8, AD_STICK_Z,          "AD Stick Z 8",           input_seq(JOYCODE_Z_INDEXED(7)), input_seq(), input_seq() )
}

void construct_core_types_lightgun_X(simple_list<input_type_entry> &typelist)
{
	INPUT_PORT_ANALOG_TYPE(  1, PLAYER1, LIGHTGUN_X,          "Lightgun X",             input_seq(GUNCODE_X_INDEXED(0), input_seq::or_code, MOUSECODE_X_INDEXED(0), input_seq::or_code, JOYCODE_X_INDEXED(0)), input_seq(KEYCODE_LEFT), input_seq(KEYCODE_RIGHT) )
	INPUT_PORT_ANALOG_TYPE(  2, PLAYER2, LIGHTGUN_X,          "Lightgun X 2",           input_seq(GUNCODE_X_INDEXED(1), input_seq::or_code, MOUSECODE_X_INDEXED(1), input_seq::or_code, JOYCODE_X_INDEXED(1)), input_seq(KEYCODE_D), input_seq(KEYCODE_G) )
	INPUT_PORT_ANALOG_TYPE(  3, PLAYER3, LIGHTGUN_X,          "Lightgun X 3",           input_seq(GUNCODE_X_INDEXED(2), input_seq::or_code, MOUSECODE_X_INDEXED(2), input_seq::or_code, JOYCODE_X_INDEXED(2)), input_seq(KEYCODE_J), input_seq(KEYCODE_L) )
	INPUT_PORT_ANALOG_TYPE(  4, PLAYER4, LIGHTGUN_X,          "Lightgun X 4",           input_seq(GUNCODE_X_INDEXED(3), input_seq::or_code, MOUSECODE_X_INDEXED(3), input_seq::or_code, JOYCODE_X_INDEXED(3)), input_seq(), input_seq() )
	INPUT_PORT_ANALOG_TYPE(  5, PLAYER5, LIGHTGUN_X,          "Lightgun X 5",           input_seq(GUNCODE_X_INDEXED(4), input_seq::or_code, MOUSECODE_X_INDEXED(4), input_seq::or_code, JOYCODE_X_INDEXED(4)), input_seq(), input_seq() )
	INPUT_PORT_ANALOG_TYPE(  6, PLAYER6, LIGHTGUN_X,          "Lightgun X 6",           input_seq(GUNCODE_X_INDEXED(5), input_seq::or_code, MOUSECODE_X_INDEXED(5), input_seq::or_code, JOYCODE_X_INDEXED(5)), input_seq(), input_seq() )
	INPUT_PORT_ANALOG_TYPE(  7, PLAYER7, LIGHTGUN_X,          "Lightgun X 7",           input_seq(GUNCODE_X_INDEXED(6), input_seq::or_code, MOUSECODE_X_INDEXED(6), input_seq::or_code, JOYCODE_X_INDEXED(6)), input_seq(), input_seq() )
	INPUT_PORT_ANALOG_TYPE(  8, PLAYER8, LIGHTGUN_X,          "Lightgun X 8",           input_seq(GUNCODE_X_INDEXED(7), input_seq::or_code, MOUSECODE_X_INDEXED(7), input_seq::or_code, JOYCODE_X_INDEXED(7)), input_seq(), input_seq() )
}

void construct_core_types_lightgun_Y(simple_list<input_type_entry> &typelist)
{
	INPUT_PORT_ANALOG_TYPE(  1, PLAYER1, LIGHTGUN_Y,          "Lightgun Y",             input_seq(GUNCODE_Y_INDEXED(0), input_seq::or_code, MOUSECODE_Y_INDEXED(0), input_seq::or_code, JOYCODE_Y_INDEXED(0)), input_seq(KEYCODE_UP), input_seq(KEYCODE_DOWN) )
	INPUT_PORT_ANALOG_TYPE(  2, PLAYER2, LIGHTGUN_Y,          "Lightgun Y 2",           input_seq(GUNCODE_Y_INDEXED(1), input_seq::or_code, MOUSECODE_Y_INDEXED(1), input_seq::or_code, JOYCODE_Y_INDEXED(1)), input_seq(KEYCODE_R), input_seq(KEYCODE_F) )
	INPUT_PORT_ANALOG_TYPE(  3, PLAYER3, LIGHTGUN_Y,          "Lightgun Y 3",           input_seq(GUNCODE_Y_INDEXED(2), input_seq::or_code, MOUSECODE_Y_INDEXED(2), input_seq::or_code, JOYCODE_Y_INDEXED(2)), input_seq(KEYCODE_I), input_seq(KEYCODE_K) )
	INPUT_PORT_ANALOG_TYPE(  4, PLAYER4, LIGHTGUN_Y,          "Lightgun Y 4",           input_seq(GUNCODE_Y_INDEXED(3), input_seq::or_code, MOUSECODE_Y_INDEXED(3), input_seq::or_code, JOYCODE_Y_INDEXED(3)), input_seq(), input_seq() )
	INPUT_PORT_ANALOG_TYPE(  5, PLAYER5, LIGHTGUN_Y,          "Lightgun Y 5",           input_seq(GUNCODE_Y_INDEXED(4), input_seq::or_code, MOUSECODE_Y_INDEXED(4), input_seq::or_code, JOYCODE_Y_INDEXED(4)), input_seq(), input_seq() )
	INPUT_PORT_ANALOG_TYPE(  6, PLAYER6, LIGHTGUN_Y,          "Lightgun Y 6",           input_seq(GUNCODE_Y_INDEXED(5), input_seq::or_code, MOUSECODE_Y_INDEXED(5), input_seq::or_code, JOYCODE_Y_INDEXED(5)), input_seq(), input_seq() )
	INPUT_PORT_ANALOG_TYPE(  7, PLAYER7, LIGHTGUN_Y,          "Lightgun Y 7",           input_seq(GUNCODE_Y_INDEXED(6), input_seq::or_code, MOUSECODE_Y_INDEXED(6), input_seq::or_code, JOYCODE_Y_INDEXED(6)), input_seq(), input_seq() )
	INPUT_PORT_ANALOG_TYPE(  8, PLAYER8, LIGHTGUN_Y,          "Lightgun Y 8",           input_seq(GUNCODE_Y_INDEXED(7), input_seq::or_code, MOUSECODE_Y_INDEXED(7), input_seq::or_code, JOYCODE_Y_INDEXED(7)), input_seq(), input_seq() )
}

void construct_core_types_mouse_X(simple_list<input_type_entry> &typelist)
{
	INPUT_PORT_ANALOG_TYPE(  1, PLAYER1, MOUSE_X,             "Mouse X",                input_seq(MOUSECODE_X_INDEXED(0)), input_seq(KEYCODE_LEFT), input_seq(KEYCODE_RIGHT) )
	INPUT_PORT_ANALOG_TYPE(  2, PLAYER2, MOUSE_X,             "Mouse X 2",              input_seq(MOUSECODE_X_INDEXED(1)), input_seq(KEYCODE_D), input_seq(KEYCODE_G) )
	INPUT_PORT_ANALOG_TYPE(  3, PLAYER3, MOUSE_X,             "Mouse X 3",              input_seq(MOUSECODE_X_INDEXED(2)), input_seq(KEYCODE_J), input_seq(KEYCODE_L) )
	INPUT_PORT_ANALOG_TYPE(  4, PLAYER4, MOUSE_X,             "Mouse X 4",              input_seq(MOUSECODE_X_INDEXED(3)), input_seq(), input_seq() )
	INPUT_PORT_ANALOG_TYPE(  5, PLAYER5, MOUSE_X,             "Mouse X 5",              input_seq(MOUSECODE_X_INDEXED(4)), input_seq(), input_seq() )
	INPUT_PORT_ANALOG_TYPE(  6, PLAYER6, MOUSE_X,             "Mouse X 6",              input_seq(MOUSECODE_X_INDEXED(5)), input_seq(), input_seq() )
	INPUT_PORT_ANALOG_TYPE(  7, PLAYER7, MOUSE_X,             "Mouse X 7",              input_seq(MOUSECODE_X_INDEXED(6)), input_seq(), input_seq() )
	INPUT_PORT_ANALOG_TYPE(  8, PLAYER8, MOUSE_X,             "Mouse X 8",              input_seq(MOUSECODE_X_INDEXED(7)), input_seq(), input_seq() )
}

void construct_core_types_mouse_Y(simple_list<input_type_entry> &typelist)
{
	INPUT_PORT_ANALOG_TYPE(  1, PLAYER1, MOUSE_Y,             "Mouse Y",                input_seq(MOUSECODE_Y_INDEXED(0)), input_seq(KEYCODE_UP), input_seq(KEYCODE_DOWN) )
	INPUT_PORT_ANALOG_TYPE(  2, PLAYER2, MOUSE_Y,             "Mouse Y 2",              input_seq(MOUSECODE_Y_INDEXED(1)), input_seq(KEYCODE_R), input_seq(KEYCODE_F) )
	INPUT_PORT_ANALOG_TYPE(  3, PLAYER3, MOUSE_Y,             "Mouse Y 3",              input_seq(MOUSECODE_Y_INDEXED(2)), input_seq(KEYCODE_I), input_seq(KEYCODE_K) )
	INPUT_PORT_ANALOG_TYPE(  4, PLAYER4, MOUSE_Y,             "Mouse Y 4",              input_seq(MOUSECODE_Y_INDEXED(3)), input_seq(), input_seq() )
	INPUT_PORT_ANALOG_TYPE(  5, PLAYER5, MOUSE_Y,             "Mouse Y 5",              input_seq(MOUSECODE_Y_INDEXED(4)), input_seq(), input_seq() )
	INPUT_PORT_ANALOG_TYPE(  6, PLAYER6, MOUSE_Y,             "Mouse Y 6",              input_seq(MOUSECODE_Y_INDEXED(5)), input_seq(), input_seq() )
	INPUT_PORT_ANALOG_TYPE(  7, PLAYER7, MOUSE_Y,             "Mouse Y 7",              input_seq(MOUSECODE_Y_INDEXED(6)), input_seq(), input_seq() )
	INPUT_PORT_ANALOG_TYPE(  8, PLAYER8, MOUSE_Y,             "Mouse Y 8",              input_seq(MOUSECODE_Y_INDEXED(7)), input_seq(), input_seq() )
}

void construct_core_types_keypad(simple_list<input_type_entry> &typelist)
{
	INPUT_PORT_DIGITAL_TYPE( 0, OTHER,   KEYPAD,              "Keypad",                 input_seq() )
	INPUT_PORT_DIGITAL_TYPE( 0, OTHER,   KEYBOARD,            "Keyboard",               input_seq() )
}

void construct_core_types_UI(simple_list<input_type_entry> &typelist)
{
	INPUT_PORT_DIGITAL_TYPE( 0, UI,      UI_ON_SCREEN_DISPLAY,"On Screen Display",      input_seq(KEYCODE_TILDE) )
	INPUT_PORT_DIGITAL_TYPE( 0, UI,      UI_DEBUG_BREAK,      "Break in Debugger",      input_seq(KEYCODE_TILDE) )
	INPUT_PORT_DIGITAL_TYPE( 0, UI,      UI_CONFIGURE,        "Config Menu",            input_seq(KEYCODE_TAB) )
	INPUT_PORT_DIGITAL_TYPE( 0, UI,      UI_PAUSE,            "Pause",                  input_seq(KEYCODE_P) )
	INPUT_PORT_DIGITAL_TYPE( 0, UI,      UI_RESET_MACHINE,    "Reset Game",             input_seq(KEYCODE_F3, KEYCODE_LSHIFT) )
	INPUT_PORT_DIGITAL_TYPE( 0, UI,      UI_SOFT_RESET,       "Soft Reset",             input_seq(KEYCODE_F3, input_seq::not_code, KEYCODE_LSHIFT) )
	INPUT_PORT_DIGITAL_TYPE( 0, UI,      UI_SHOW_GFX,         "Show Gfx",               input_seq(KEYCODE_F4) )
	INPUT_PORT_DIGITAL_TYPE( 0, UI,      UI_FRAMESKIP_DEC,    "Frameskip Dec",          input_seq(KEYCODE_F8) )
	INPUT_PORT_DIGITAL_TYPE( 0, UI,      UI_FRAMESKIP_INC,    "Frameskip Inc",          input_seq(KEYCODE_F9) )
	INPUT_PORT_DIGITAL_TYPE( 0, UI,      UI_THROTTLE,         "Throttle",               input_seq(KEYCODE_F10) )
	INPUT_PORT_DIGITAL_TYPE( 0, UI,      UI_FAST_FORWARD,     "Fast Forward",           input_seq(KEYCODE_INSERT) )
	INPUT_PORT_DIGITAL_TYPE( 0, UI,      UI_SHOW_FPS,         "Show FPS",               input_seq(KEYCODE_F11, input_seq::not_code, KEYCODE_LSHIFT) )
	INPUT_PORT_DIGITAL_TYPE( 0, UI,      UI_SNAPSHOT,         "Save Snapshot",          input_seq(KEYCODE_F12, input_seq::not_code, KEYCODE_LSHIFT) )
	INPUT_PORT_DIGITAL_TYPE( 0, UI,      UI_RECORD_MOVIE,     "Record Movie",           input_seq(KEYCODE_F12, KEYCODE_LSHIFT) )
	INPUT_PORT_DIGITAL_TYPE( 0, UI,      UI_TOGGLE_CHEAT,     "Toggle Cheat",           input_seq(KEYCODE_F6) )
	INPUT_PORT_DIGITAL_TYPE( 0, UI,      UI_UP,               "UI Up",                  input_seq(KEYCODE_UP, input_seq::or_code, JOYCODE_Y_UP_SWITCH_INDEXED(0)) )
	INPUT_PORT_DIGITAL_TYPE( 0, UI,      UI_DOWN,             "UI Down",                input_seq(KEYCODE_DOWN, input_seq::or_code, JOYCODE_Y_DOWN_SWITCH_INDEXED(0)) )
	INPUT_PORT_DIGITAL_TYPE( 0, UI,      UI_LEFT,             "UI Left",                input_seq(KEYCODE_LEFT, input_seq::or_code, JOYCODE_X_LEFT_SWITCH_INDEXED(0)) )
	INPUT_PORT_DIGITAL_TYPE( 0, UI,      UI_RIGHT,            "UI Right",               input_seq(KEYCODE_RIGHT, input_seq::or_code, JOYCODE_X_RIGHT_SWITCH_INDEXED(0)) )
	INPUT_PORT_DIGITAL_TYPE( 0, UI,      UI_HOME,             "UI Home",                input_seq(KEYCODE_HOME) )
	INPUT_PORT_DIGITAL_TYPE( 0, UI,      UI_END,              "UI End",                 input_seq(KEYCODE_END) )
	INPUT_PORT_DIGITAL_TYPE( 0, UI,      UI_PAGE_UP,          "UI Page Up",             input_seq(KEYCODE_PGUP) )
	INPUT_PORT_DIGITAL_TYPE( 0, UI,      UI_PAGE_DOWN,        "UI Page Down",           input_seq(KEYCODE_PGDN) )
	INPUT_PORT_DIGITAL_TYPE( 0, UI,      UI_SELECT,           "UI Select",              input_seq(KEYCODE_ENTER, input_seq::or_code, JOYCODE_BUTTON1_INDEXED(0)) )
	INPUT_PORT_DIGITAL_TYPE( 0, UI,      UI_CANCEL,           "UI Cancel",              input_seq(KEYCODE_ESC) )
	INPUT_PORT_DIGITAL_TYPE( 0, UI,      UI_DISPLAY_COMMENT,  "UI Display Comment",     input_seq(KEYCODE_SPACE) )
	INPUT_PORT_DIGITAL_TYPE( 0, UI,      UI_CLEAR,            "UI Clear",               input_seq(KEYCODE_DEL) )
	INPUT_PORT_DIGITAL_TYPE( 0, UI,      UI_ZOOM_IN,          "UI Zoom In",             input_seq(KEYCODE_EQUALS) )
	INPUT_PORT_DIGITAL_TYPE( 0, UI,      UI_ZOOM_OUT,         "UI Zoom Out",            input_seq(KEYCODE_MINUS) )
	INPUT_PORT_DIGITAL_TYPE( 0, UI,      UI_PREV_GROUP,       "UI Previous Group",      input_seq(KEYCODE_OPENBRACE) )
	INPUT_PORT_DIGITAL_TYPE( 0, UI,      UI_NEXT_GROUP,       "UI Next Group",          input_seq(KEYCODE_CLOSEBRACE) )
	INPUT_PORT_DIGITAL_TYPE( 0, UI,      UI_ROTATE,           "UI Rotate",              input_seq(KEYCODE_R) )
	INPUT_PORT_DIGITAL_TYPE( 0, UI,      UI_SHOW_PROFILER,    "Show Profiler",          input_seq(KEYCODE_F11, KEYCODE_LSHIFT) )
	INPUT_PORT_DIGITAL_TYPE( 0, UI,      UI_TOGGLE_UI,        "UI Toggle",              input_seq(KEYCODE_SCRLOCK, input_seq::not_code, KEYCODE_LSHIFT) )
	INPUT_PORT_DIGITAL_TYPE( 0, UI,      UI_PASTE,            "UI Paste Text",          input_seq(KEYCODE_SCRLOCK, KEYCODE_LSHIFT) )
	INPUT_PORT_DIGITAL_TYPE( 0, UI,      UI_TOGGLE_DEBUG,     "Toggle Debugger",        input_seq(KEYCODE_F5) )
	INPUT_PORT_DIGITAL_TYPE( 0, UI,      UI_SAVE_STATE,       "Save State",             input_seq(KEYCODE_F7, KEYCODE_LSHIFT) )
	INPUT_PORT_DIGITAL_TYPE( 0, UI,      UI_LOAD_STATE,       "Load State",             input_seq(KEYCODE_F7, input_seq::not_code, KEYCODE_LSHIFT) )
	INPUT_PORT_DIGITAL_TYPE( 0, UI,      UI_TAPE_START,       "UI (First) Tape Start",  input_seq(KEYCODE_F2, input_seq::not_code, KEYCODE_LSHIFT) )
	INPUT_PORT_DIGITAL_TYPE( 0, UI,      UI_TAPE_STOP,        "UI (First) Tape Stop",   input_seq(KEYCODE_F2, KEYCODE_LSHIFT) )
}

void construct_core_types_OSD(simple_list<input_type_entry> &typelist)
{
	INPUT_PORT_DIGITAL_TYPE( 0, UI,      OSD_1,               NULL,                     input_seq() )
	INPUT_PORT_DIGITAL_TYPE( 0, UI,      OSD_2,               NULL,                     input_seq() )
	INPUT_PORT_DIGITAL_TYPE( 0, UI,      OSD_3,               NULL,                     input_seq() )
	INPUT_PORT_DIGITAL_TYPE( 0, UI,      OSD_4,               NULL,                     input_seq() )
	INPUT_PORT_DIGITAL_TYPE( 0, UI,      OSD_5,               NULL,                     input_seq() )
	INPUT_PORT_DIGITAL_TYPE( 0, UI,      OSD_6,               NULL,                     input_seq() )
	INPUT_PORT_DIGITAL_TYPE( 0, UI,      OSD_7,               NULL,                     input_seq() )
	INPUT_PORT_DIGITAL_TYPE( 0, UI,      OSD_8,               NULL,                     input_seq() )
	INPUT_PORT_DIGITAL_TYPE( 0, UI,      OSD_9,               NULL,                     input_seq() )
	INPUT_PORT_DIGITAL_TYPE( 0, UI,      OSD_10,              NULL,                     input_seq() )
	INPUT_PORT_DIGITAL_TYPE( 0, UI,      OSD_11,              NULL,                     input_seq() )
	INPUT_PORT_DIGITAL_TYPE( 0, UI,      OSD_12,              NULL,                     input_seq() )
	INPUT_PORT_DIGITAL_TYPE( 0, UI,      OSD_13,              NULL,                     input_seq() )
	INPUT_PORT_DIGITAL_TYPE( 0, UI,      OSD_14,              NULL,                     input_seq() )
	INPUT_PORT_DIGITAL_TYPE( 0, UI,      OSD_15,              NULL,                     input_seq() )
	INPUT_PORT_DIGITAL_TYPE( 0, UI,      OSD_16,              NULL,                     input_seq() )
}

void construct_core_types_invalid(simple_list<input_type_entry> &typelist)
{
	INPUT_PORT_DIGITAL_TYPE( 0, INVALID, UNKNOWN,             NULL,                     input_seq() )
	INPUT_PORT_DIGITAL_TYPE( 0, INVALID, UNUSED,              NULL,                     input_seq() )
	INPUT_PORT_DIGITAL_TYPE( 0, INVALID, SPECIAL,             NULL,                     input_seq() )
	INPUT_PORT_DIGITAL_TYPE( 0, INVALID, OTHER,               NULL,                     input_seq() )
	INPUT_PORT_DIGITAL_TYPE( 0, INVALID, ADJUSTER,            NULL,                     input_seq() )
	INPUT_PORT_DIGITAL_TYPE( 0, INVALID, DIPSWITCH,           NULL,                     input_seq() )
	INPUT_PORT_DIGITAL_TYPE( 0, INVALID, CONFIG,              NULL,                     input_seq() )
}

void construct_core_types(simple_list<input_type_entry> &typelist)
{
	construct_core_types_P1(typelist);
	construct_core_types_P1_mahjong(typelist);
	construct_core_types_P1_hanafuda(typelist);
	construct_core_types_gamble(typelist);
	construct_core_types_poker(typelist);
	construct_core_types_slot(typelist);
	construct_core_types_P2(typelist);
	construct_core_types_P2_mahjong(typelist);
	construct_core_types_P2_hanafuda(typelist);
	construct_core_types_P3(typelist);
	construct_core_types_P4(typelist);
	construct_core_types_P5(typelist);
	construct_core_types_P6(typelist);
	construct_core_types_P7(typelist);
	construct_core_types_P8(typelist);
	construct_core_types_start(typelist);
	construct_core_types_coin(typelist);
	construct_core_types_service(typelist);
	construct_core_types_tilt(typelist);
	construct_core_types_other(typelist);
	construct_core_types_pedal(typelist);
	construct_core_types_pedal2(typelist);
	construct_core_types_pedal3(typelist);
	construct_core_types_paddle(typelist);
	construct_core_types_paddle_v(typelist);
	construct_core_types_positional(typelist);
	construct_core_types_positional_v(typelist);
	construct_core_types_dial(typelist);
	construct_core_types_dial_v(typelist);
	construct_core_types_trackball_X(typelist);
	construct_core_types_trackball_Y(typelist);
	construct_core_types_AD_stick_X(typelist);
	construct_core_types_AD_stick_Y(typelist);
	construct_core_types_AD_stick_Z(typelist);
	construct_core_types_lightgun_X(typelist);
	construct_core_types_lightgun_Y(typelist);
	construct_core_types_mouse_X(typelist);
	construct_core_types_mouse_Y(typelist);
	construct_core_types_keypad(typelist);
	construct_core_types_UI(typelist);
	construct_core_types_OSD(typelist);
	construct_core_types_invalid(typelist);
}
#if defined(__GNUC__) && (__GNUC__ > 4 || (__GNUC__ == 4 && (__GNUC_MINOR__ > 4 || (__GNUC_MINOR__ == 4 && __GNUC_PATCHLEVEL__ >= 4))))
#pragma GCC pop_options
#elif defined(_MSC_VER)
#pragma optimize("", on)
#endif<|MERGE_RESOLUTION|>--- conflicted
+++ resolved
@@ -20,12 +20,8 @@
 	typelist.append(*global_alloc(input_type_entry(IPT_##_type, IPG_##_group, (_player == 0) ? _player : (_player) - 1, (_player == 0) ? #_type : ("P" #_player "_" #_type), _name, _seq, _decseq, _incseq)));
 
 /* These input port macros expand to a great deal of code and break compilers */
-<<<<<<< HEAD
-#if defined(__GNUC__) && __GNUC__ == 4 || (__GNUC__ == 4 && __GNUC_MINOR__ >= 5) || (__GNUC__ == 4 && __GNUC_MINOR__ == 4 && __GNUC_PATCHLEVEL__ >= 4)
-=======
 #if defined(__GNUC__) && (__GNUC__ > 4 || (__GNUC__ == 4 && (__GNUC_MINOR__ > 4 || (__GNUC_MINOR__ == 4 && __GNUC_PATCHLEVEL__ >= 4))))
 #pragma GCC push_options
->>>>>>> 343cfd2b
 #pragma GCC optimize ("O1")
 #elif defined(_MSC_VER)
 #pragma optimize("", off)
